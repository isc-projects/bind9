--- conflicted
+++ resolved
@@ -264,12 +264,7 @@
         preferred-glue <string>;
         prefetch <integer> [ <integer> ];
         provide-ixfr <boolean>;
-<<<<<<< HEAD
-	qname-minimization <boolean>;
-	qname-minimization-strict <boolean>;
-=======
 	qname-minimization ( strict | relaxed | disabled );
->>>>>>> 6015e6d3
         query-source ( ( [ address ] ( <ipv4_address> | * ) [ port (
             <integer> | * ) ] ) | ( [ [ address ] ( <ipv4_address> | * ) ]
             port ( <integer> | * ) ) ) [ dscp <integer> ];
