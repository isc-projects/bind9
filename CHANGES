<<<<<<< HEAD
3443.	[bug]		The NOQNAME proof was not being returned from cached
			insecure responses. [RT #21409]
=======
3443.	[bug]		ddns-confgen: Some TSIG algorithms were incorrectly
			rejected when generating keys. [RT #31927]
>>>>>>> a5382c7a

3442.	[port]		Net::DNS 0.69 introduced a non backwards compatible
			change. [RT #32216]

3441.	[maint]		D.ROOT-SERVERS.NET is now 199.7.91.13.

3440.	[bug]		Reorder get_key_struct to not trigger a assertion when
			cleaning up due to out of memory error. [RT #32131]

3439.	[bug]		contrib/dlz error checking fixes. [RT #32102]

3438.	[bug]		Don't accept unknown data escape in quotes. [RT #32031]

3437.	[bug]		isc_buffer_init -> isc_buffer_constinit to initialise
			buffers with constant data. [RT #32064]

3436.	[bug]		Check malloc/calloc return values. [RT #32088]

3435.	[bug]		Cross compilation support in configure was broken.
			[RT #32078]

3431.	[bug]		ddns-confgen: Some valid key algorithms were
			not accepted. [RT #31927]

3430.	[bug]		win32: isc_time_formatISO8601 was missing the
			'T' between the date and time. [RT #32044]

3429.	[bug]		dns_zone_getserial2 could a return success without
			returning a valid serial. [RT #32007]

3428.	[cleanup]	dig: Add timezone to date output. [RT #2269]

3427.	[bug]		dig +trace incorrectly displayed name server 
			addresses instead of names. [RT #31641]

3425.	[bug]		"acacheentry" reference counting was broken resulting
			in use after free. [RT #31908]

3422.	[bug]		Added a clear error message for when the SOA does not 
			match the referral. [RT #31281]

3421.	[bug]		Named loops when re-signing if all keys are offline.
			[RT #31916]

3420.	[bug]		Address VPATH compilation issues. [RT #31879]

3419.	[bug]		Memory leak on validation cancel. [RT #31869]

3415.	[bug]		named could die with a REQUIRE failure if a valdation
			was canceled. [RT #31804]

3412.	[bug]		Copy timeval structure from control message data.
			[RT #31548]

3411.	[tuning]	Use IPV6_USE_MIN_MTU or equivalent with TCP in addition
			to UDP. [RT #31690]

3410.	[bug]		Addressed Coverity warnings. [RT #31626]

3409.	[contrib]	contrib/dane/mkdane.sh: Tool to generate TLSA RR's
			from X.509 certificates, for use with DANE
			(DNS-based Authentication of Named Entities).
			[RT #30513]

3406.	[bug]		mem.c: Fix compilation errors when building with
			ISC_MEM_TRACKLINES or ISC_MEMPOOL_NAMES disabled.
			Also, ISC_MEM_DEBUG is no longer optional. [RT #31559]

3405.	[bug]		Handle time going backwards in acache. [RT #31253]

3404.	[bug]		dnssec-signzone: When re-signing a zone, remove
			RRSIG and NSEC records from nodes that used to be
			in-zone but are now below a zone cut. [RT #31556]

3403.	[bug]		Silence noisy OpenSSL logging. [RT #31497]

3402.	[test]		The IPv6 interface numbers used for system
			tests were incorrect on some platforms. [RT #25085]

3401.	[bug]		Addressed Coverity warnings. [RT #31484]

3400.	[cleanup]	"named -V" can now report a source ID string, defined
			in the "srcid" file in the build tree and normally set
			to the most recent git hash.  [RT #31494]

3397.	[bug]		dig crashed when using +nssearch with +tcp. [RT #25298]

3396.	[bug]		OPT records were incorrectly removed from signed,
			truncated responses. [RT #31439]

3395.	[protocol]	Add RFC 6598 reverse zones to built in empty zones
			list, 64.100.IN-ADDR.ARPA ... 127.100.IN-ADDR.ARPA.
			[RT #31336]

3394.	[bug]		Adjust 'successfully validated after lower casing
			signer' log level and category. [RT #31414]

3393.	[bug]		'host -C' could core dump if REFUSED was received.
			[RT #31381]

3391.	[bug]		A DNSKEY lookup that encountered a CNAME failed.
			[RT #31262]

3390.	[bug]		Silence clang compiler warnings. [RT #30417]

3389.	[bug]		Always return NOERROR (not 0) in TSIG. [RT #31275]

3388.	[bug]		Fixed several Coverity warnings. [RT #30996]

3386.	[bug]		Address locking violation when generating new NSEC /
			NSEC3 chains. [RT #31224]

3384.	[bug]		Improved logging of crypto errors. [RT #30963]

3383.	[security]	A certain combination of records in the RBT could
			cause named to hang while populating the additional
			section of a response. [RT #31090]

3382.	[bug]		SOA query from slave used use-v6-udp-ports range,
			if set, regardless of the address family in use.
			[RT #24173]

3381.	[contrib]	Update queryperf to support more RR types.
			[RT #30762]

3380.	[bug]		named could die if a non-existant master list was
			referenced in a also-notify. [RT #31004]

3379.	[bug]		isc_interval_zero and isc_time_epoch should be
			"const (type)* const". [RT #31069]

3378.	[bug]		Handle missing 'managed-keys-directory' better.
			[RT #30625]

3376.	[bug]		Lack of EDNS support was being recorded without a
			successful response. [RT #30811]

3375.	[func]		Check that 'rndc dumpdb' works on a empty cache.
			[RT #30808]

3374.	[bug]		isc_parse_uint32 failed to return a range error on
			systems with 64 bit longs. [RT #30232]

3372.	[bug]		Silence spurious "deleted from unreachable cache"
			messages.  [RT #30501]

3371.	[bug]		AD=1 should behave like DO=1 when deciding whether to
			add NS RRsets to the additional section or not.
			[RT #30479]

	--- 9.8.4 released ---

3373.	[bug]		win32: open raw files in binary mode. [RT #30944]

3364.	[security]	Named could die on specially crafted record.
			[RT #30416]

	--- 9.8.4rc1 released ---

3369.	[bug]		nsupdate terminated unexpectedly in interactive mode
			if built with readline support. [RT #29550]

3368.	[bug]		<dns/iptable.h> and <dns/zone.h> were not C++ safe.

3367.	[bug]		dns_dnsseckey_create() result was not being checked.
			[RT #30685]

3366.	[bug]		Fixed Read-After-Write dependency violation for IA64
			atomic operations. [RT #25181]

3365.	[bug]		Removed spurious newlines from log messages in
			zone.c [RT #30675]

3363.	[bug]		Need to allow "forward" and "fowarders" options
			in static-stub zones; this had been overlooked.
			[RT #30482]

3362.	[bug]		Setting some option values to 0 in named.conf
			could trigger an assertion failure on startup.
			[RT #27730]

3360.	[bug]		'host -w' could die.  [RT #18723]

3359.	[bug]		An improperly-formed TSIG secret could cause a
			memory leak. [RT #30607]

3357.	[port]		Add support for libxml2-2.8.x [RT #30440]

3356.	[bug]		Cap the TTL of signed RRsets when RRSIGs are
			approaching their expiry, so they don't remain
			in caches after expiry. [RT #26429]

	--- 9.8.4b1 released ---

3354.	[func]		Improve OpenSSL error logging. [RT #29932]

3353.	[bug]		Use a single task for task exclusive operations.
			[RT #29872]

3352.	[bug]		Ensure that learned server attributes timeout of the
			adb cache. [RT #29856]

3351.	[bug]		isc_mem_put and isc_mem_putanddetach didn't report
			caller if either ISC_MEM_DEBUGSIZE or ISC_MEM_DEBUGCTX
			memory debugging flags are set. [RT #30243]

3350.	[bug]		Memory read overrun in isc___mem_reallocate if
			ISC_MEM_DEBUGCTX memory debugging flag is set.
			[RT #30240]

3348.	[bug]		Prevent RRSIG data from being cached if a negative
			record matching the covering type exists at a higher
			trust level. Such data already can't be retrieved from
			the cache since change 3218 -- this prevents it
			being inserted into the cache as well. [RT #26809]

3347.	[bug]		dnssec-settime: Issue a warning when writing a new
			private key file would cause a change in the
			permissions of the existing file. [RT #27724]

3346.	[security]	Bad-cache data could be used before it was
			initialized, causing an assert. [RT #30025]

3342.	[bug]		Change #3314 broke saving of stub zones to disk
			resulting in excessive cpu usage in some cases.
			[RT #29952]

3337.	[bug]		Change #3294 broke support for the multiple keys
			in controls. [RT #29694]

3335.	[func]		nslookup: return a nonzero exit code when unable
			to get an answer. [RT #29492]

3333.	[bug]		Setting resolver-query-timeout too low can cause
			named to not recover if it loses connectivity.
			[RT #29623]

3332.	[bug]		Re-use cached DS rrsets if possible. [RT #29446]

3331.	[security]	dns_rdataslab_fromrdataset could produce bad
			rdataslabs. [RT #29644]

3330.	[func]		Fix missing signatures on NOERROR results despite
			RPZ rewriting.  Also
			 - add optional "recursive-only yes|no" to the
			   response-policy statement
			 - add optional "max-policy-ttl" to the response-policy
			    statement to limit the false data that
			    "recursive-only no" can introduce into
			    resolvers' caches
			 - add a RPZ performance test to bin/tests/system/rpz
			     when queryperf is available.
			 - the encoding of PASSTHRU action to "rpz-passthru".
			     (The old encoding is still accepted.)
		       [RT #26172]


3329.	[bug]		Handle RRSIG signer-name case consistently: We
			generate RRSIG records with the signer-name in
			lower case.  We accept them with any case, but if
			they fail to validate, we try again in lower case.
			[RT #27451]

3328.	[bug]		Fixed inconsistent data checking in dst_parse.c.
			[RT #29401]

3317.	[func]		Add ECDSA support (RFC 6605). [RT #21918]

	--- 9.8.3 released ---

3318.	[tuning]	Reduce the amount of work performed while holding a
			bucket lock when finshed with a fetch context.
			[RT #29239]

3314.	[bug]		The masters list could be updated while refesh_callback
			and stub_callback were using it. [RT #26732]

3313.	[protocol]	Add TLSA record type. [RT #28989]

3312.	[bug]		named-checkconf didn't detect a bad dns64 clients acl.
			[RT #27631]

3311.	[bug]		Abort the zone dump if zone->db is NULL in
			zone.c:zone_gotwritehandle. [RT #29028]

3310.	[test]		Increase table size for mutex profiling. [RT #28809]

3309.	[bug]		resolver.c:fctx_finddone() was not threadsafe.
			[RT #27995]

3307.	[bug]		Add missing ISC_LANG_BEGINDECLS and ISC_LANG_ENDDECLS.
			[RT #28956]

3306.	[bug]		Improve DNS64 reverse zone performance. [RT #28563]

3305.	[func]		Add wire format lookup method to sdb. [RT #28563]

3304.	[bug]		Use hmctx, not mctx when freeing rbtdb->heaps.
			[RT #28571]

3302.	[bug]		dns_dnssec_findmatchingkeys could fail to find
			keys if the zone name contained character that
			required special mappings. [RT #28600]

3301.	[contrib]	Update queryperf to build on darwin.  Add -R flag
			for non-recursive queries. [RT #28565]

3300.	[bug]		Named could die if gssapi was enabled in named.conf
			but was not compiled in. [RT #28338]

3299.	[bug]		Make SDB handle errors from database drivers better.
			[RT #28534]

3232.	[bug]		Zero zone->curmaster before return in
			dns_zone_setmasterswithkeys(). [RT #26732]

3183.	[bug]		Added RTLD_GLOBAL flag to dlopen call. [RT #26301]

3197.	[bug]		Don't try to log the filename and line number when
			the config parser can't open a file. [RT #22263]

	--- 9.8.2 released ---

3298.	[bug]		Named could dereference a NULL pointer in
			zmgr_start_xfrin_ifquota if the zone was being removed.
			[RT #28419]

3297.	[bug]		Named could die on a malformed master file. [RT #28467]

3295.	[bug]		Adjust isc_time_secondsastimet range check to be more
			portable. [RT # 26542]

3294.	[bug]		isccc/cc.c:table_fromwire failed to free alist on
			error. [RT #28265]

3291.	[port]		Fixed a build error on systems without ENOTSUP.
			[RT #28200]

3290.	[bug]		<isc/hmacsha.h> was not being installed. [RT #28169]

3288.	[bug]		dlz_destroy() function wasn't correctly registered
			by the DLZ dlopen driver. [RT #28056]

3287.	[port]		Update ans.pl to work with Net::DNS 0.68. [RT #28028]

3286.	[bug]		Managed key maintenance timer could fail to start
			after 'rndc reconfig'. [RT #26786]

	--- 9.8.2rc2 released ---

3285.	[bug]		val-frdataset was incorrectly disassociated in
			proveunsecure after calling startfinddlvsep.
			[RT #27928]

3284.	[bug]		Address race conditions with the handling of
			rbtnode.deadlink. [RT #27738]

3283.	[bug]		Raw zones with with more than 512 records in a RRset
			failed to load. [RT #27863]

3282.	[bug]		Restrict the TTL of NS RRset to no more than that
			of the old NS RRset when replacing it.
			[RT #27792] [RT #27884]

3281.	[bug]		SOA refresh queries could be treated as cancelled
			despite succeeding over the loopback interface.
			[RT #27782]

3280.	[bug]		Potential double free of a rdataset on out of memory
			with DNS64. [RT #27762]

3278.	[bug]		Make sure automatic key maintenance is started
			when "auto-dnssec maintain" is turned on during
			"rndc reconfig". [RT #26805]

3276.	[bug]		win32: ns_os_openfile failed to return NULL on
			safe_open failure. [RT #27696]

3274.	[bug]		Log when a zone is not reusable.  Only set loadtime
			on successful loads.  [RT #27650]

3273.	[bug]		AAAA responses could be returned in the additional
			section even when filter-aaaa-on-v4 was in use.
			[RT #27292]

3271.	[port]		darwin: mksymtbl is not always stable, loop several
			times before giving up.  mksymtbl was using non
			portable perl to covert 64 bit hex strings. [RT #27653]

3268.	[bug]		Convert RRSIG expiry times to 64 timestamps to work
			out the earliest expiry time. [RT #23311]

3267.	[bug]		Memory allocation failures could be mis-reported as
			unexpected error.  New ISC_R_UNSET result code.
			[RT #27336]

3266.	[bug]		The maximum number of NSEC3 iterations for a
			DNSKEY RRset was not being properly computed.
			[RT #26543]

3262.	[bug]		Signed responses were handled incorrectly by RPZ.
			[RT #27316]

	--- 9.8.2rc1 released ---

3260.	[bug]		"rrset-order cyclic" could appear not to rotate
			for some query patterns.  [RT #27170/27185]

3259.	[bug]		named-compilezone: Suppress "dump zone to <file>"
			message when writing to stdout. [RT #27109]

3258.	[test]		Add "forcing full sign with unreadable keys" test.
			[RT #27153]

3257.	[bug]		Do not generate a error message when calling fsync()
			in a pipe or socket. [RT #27109]

3256.	[bug]		Disable empty zones for lwresd -C. [RT #27139]

3254.	[bug]		Set isc_socket_ipv6only() on the IPv6 control channels.
			[RT #22249]

3253.	[bug]		Return DNS_R_SYNTAX when the input to a text field is
			too long. [RT #26956]

3251.	[bug]		Enforce a upper bound (65535 bytes) on the amount of
			memory dns_sdlz_putrr() can allocate per record to
			prevent run away memory consumption on ISC_R_NOSPACE.
			[RT #26956]

3250.	[func]		'configure --enable-developer'; turn on various
			configure options, normally off by default, that
			we want developers to build and test with. [RT #27103]

3249.	[bug]		Update log message when saving slave zones files for
			analysis after load failures. [RT #27087]

3248.	[bug]		Configure options --enable-fixed-rrset and
			--enable-exportlib were incompatible with each
			other. [RT #27087]

3247.	[bug]		'raw' format zones failed to preserve load order
			breaking 'fixed' sort order. [RT #27087]

3243.	[port]		netbsd,bsdi: the thread defaults were not being
			properly set.

3241.	[bug]		Address race conditions in the resolver code.
			[RT #26889]

3240.	[bug]		DNSKEY state change events could be missed. [RT #26874]

3239.	[bug]		dns_dnssec_findmatchingkeys needs to use a consistent
			timestamp. [RT #26883]

3238.	[bug]		keyrdata was not being reinitialized in
			lib/dns/rbtdb.c:iszonesecure. [RT#26913]

3237.	[bug]		dig -6 didn't work with +trace. [RT #26906]

	--- 9.8.2b1 released ---

3234.	[bug]		'make depend' produced invalid makefiles. [RT #26830]

3231.	[bug]		named could fail to send a uncompressable zone.
			[RT #26796]

3230.	[bug]		'dig axfr' failed to properly handle a multi-message
			axfr with a serial of 0. [RT #26796]

3229.	[bug]		Fix local variable to struct var assignment
			found by CLANG warning.

3228.	[tuning]	Dynamically grow symbol table to improve zone
			loading performance. [RT #26523]

3227.	[bug]		Interim fix to make WKS's use of getprotobyname()
			and getservbyname() self thread safe. [RT #26232]

3226.	[bug]		Address minor resource leakages. [RT #26624]

3221.	[bug]		Fixed a potential coredump on shutdown due to
			referencing fetch context after it's been freed.
			[RT #26720]

3220.	[bug]		Change #3186 was incomplete; dns_db_rpz_findips()
			could fail to set the database version correctly,
			causing an assertion failure. [RT #26180]

3218.	[security]	Cache lookup could return RRSIG data associated with
			nonexistent records, leading to an assertion
			failure. [RT #26590]

3217.	[cleanup]	Fix build problem with --disable-static. [RT #26476]

3216.	[bug]		resolver.c:validated() was not thread-safe. [RT #26478]

3213.	[doc]		Clarify ixfr-from-differences behavior. [RT #25188]

3212.	[bug]		rbtdb.c: failed to remove a node from the deadnodes
			list prior to adding a reference to it leading a
			possible assertion failure. [RT #23219]

3209.	[func]		Add "dnssec-lookaside 'no'".  [RT #24858]

3208.	[bug]		'dig -y' handle unknown tsig alorithm better.
			[RT #25522]

3207.	[contrib]	Fixed build error in Berkeley DB DLZ module. [RT #26444]

3206.	[cleanup]	Add ISC information to log at start time. [RT #25484]

3204.	[bug]		When a master server that has been marked as
			unreachable sends a NOTIFY, mark it reachable
			again. [RT #25960]

3203.	[bug]		Increase log level to 'info' for validation failures
			from expired or not-yet-valid RRSIGs. [RT #21796]

3200.	[doc]		Some rndc functions were undocumented or were
			missing from 'rndc -h' output. [RT #25555]

3198.	[doc]		Clarified that dnssec-settime can alter keyfile
			permissions. [RT #24866]

3196.	[bug]		nsupdate: return nonzero exit code when target zone
			doesn't exist. [RT #25783]

3195.	[cleanup]	Silence "file not found" warnings when loading
			managed-keys zone. [RT #26340]

3194.	[doc]		Updated RFC references in the 'empty-zones-enable'
			documentation. [RT #25203]

3193.	[cleanup]	Changed MAXZONEKEYS to DNS_MAXZONEKEYS, moved to
			dnssec.h. [RT #26415]

3192.	[bug]		A query structure could be used after being freed.
			[RT #22208]

3191.	[bug]		Print NULL records using "unknown" format. [RT #26392]

3190.	[bug]		Underflow in error handling in isc_mutexblock_init.
			[RT #26397]

3189.	[test]		Added a summary report after system tests. [RT #25517]

3188.	[bug]		zone.c:zone_refreshkeys() could fail to detach
			references correctly when errors occurred, causing
			a hang on shutdown. [RT #26372]

3187.	[port]		win32: support for Visual Studio 2008.  [RT #26356]

3186.	[bug]		Version/db mis-match in rpz code. [RT #26180]

3179.	[port]		kfreebsd: build issues. [RT #26273]

3175.	[bug]		Fix how DNSSEC positive wildcard responses from a
			NSEC3 signed zone are validated.  Stop sending a
			unnecessary NSEC3 record when generating such
			responses. [RT #26200]

3174.	[bug]		Always compute to revoked key tag from scratch.
			[RT #26186]

3173.	[port]		Correctly validate root DS responses. [RT #25726]

3171.	[bug]		Exclusively lock the task when adding a zone using
			'rndc addzone'.  [RT #25600]

3170.	[func]		RPZ update:
			- fix precedence among competing rules
			- improve ARM text including documenting rule precedence
			- try to rewrite CNAME chains until first hit
			- new "rpz" logging channel
			- RDATA for CNAME rules can include wildcards
			- replace "NO-OP" named.conf policy override with
			  "PASSTHRU" and add "DISABLED" override ("NO-OP"
			  is still recognized)
			[RT #25172]

3169.	[func]		Catch db/version mis-matches when calling dns_db_*().
			[RT #26017]

3167.	[bug]		Negative answers from forwarders were not being
			correctly tagged making them appear to not be cached.
			[RT #25380]

3162.	[test]		start.pl: modified to allow for "named.args" in
			ns*/ subdirectory to override stock arguments to
			named. Largely from RT#26044, but no separate ticket.

3161.	[bug]		zone.c:del_sigs failed to always reset rdata leading
			assertion failures. [RT #25880]

3157.	[tuning]	Reduce the time spent in "rndc reconfig" by parsing
			the config file before pausing the server. [RT #21373]

3155.	[bug]		Fixed a build failure when using contrib DLZ
			drivers (e.g., mysql, postgresql, etc). [RT #25710]

3154.	[bug]		Attempting to print an empty rdataset could trigger
			an assert. [RT #25452]

3152.	[cleanup]	Some versions of gcc and clang failed due to
			incorrect use of __builtin_expect. [RT #25183]

3151.	[bug]		Queries for type RRSIG or SIG could be handled
			incorrectly.  [RT #21050]

3148.	[bug]		Processing of normal queries could be stalled when
			forwarding a UPDATE message. [RT #24711]

3146.	[test]		Fixed gcc4.6.0 errors in ATF. [RT #25598]

3145.	[test]		Capture output of ATF unit tests in "./atf.out" if
			there were any errors while running them. [RT #25527]

3144.	[bug]		dns_dbiterator_seek() could trigger an assert when
			used with a nonexistent database node. [RT #25358]

3143.	[bug]		Silence clang compiler warnings. [RT #25174]

3139.	[test]		Added tests from RFC 6234, RFC 2202, and RFC 1321
			for the hashing algorithms (md5, sha1 - sha512, and
			their hmac counterparts).  [RT #25067]

	--- 9.8.1 released ---

	--- 9.8.1rc1 released ---

3141.	[bug]		Silence spurious "zone serial (0) unchanged" messages
			associated with empty zones. [RT #25079]

3138.	[bug]		Address memory leaks and out-of-order operations when
			shutting named down. [RT #25210]

3136.	[func]		Add RFC 1918 reverse zones to the list of built-in
			empty zones switched on by the 'empty-zones-enable'
			option. [RT #24990]

			Note: empty-zones-enable must be "yes;" or a empty
			zone needs to be disabled in named.conf for RFC 1918
			zones to be activated.  This requirement may be
			removed in future releases.

3135.	[port]		FreeBSD: workaround broken IPV6_USE_MIN_MTU processing.
			See http://www.freebsd.org/cgi/query-pr.cgi?pr=158307
			[RT #24950]

3134.	[bug]		Improve the accuracy of dnssec-signzone's signing
			statistics. [RT #16030]

	--- 9.8.1b3 released ---

3133.	[bug]		Change #3114 was incomplete. [RT #24577]

3131.	[tuning]	Improve scalability by allocating one zone task
			per 100 zones at startup time, rather than using a
			fixed-size task table. [RT #24406]

3129.	[bug]		Named could crash on 'rndc reconfig' when
			allow-new-zones was set to yes and named ACLs
			were used. [RT #22739]

	--- 9.8.1b2 released ---

3126.	[security]	Using DNAME record to generate replacements caused
			RPZ to exit with a assertion failure. [RT #24766]

3125.	[security]	Using wildcard CNAME records as a replacement with
			RPZ caused named to exit with a assertion failure.
			[RT #24715]

3124.	[bug]		Use an rdataset attribute flag to indicate
			negative-cache records rather than using rrtype 0;
			this will prevent problems when that rrtype is
			used in actual DNS packets. [RT #24777]

3123.	[security]	Change #2912 exposed a latent flaw in
			dns_rdataset_totext() that could cause named to
			crash with an assertion failure. [RT #24777]

3122.	[cleanup]	dnssec-settime: corrected usage message. [RT #24664]

3121.	[security]	An authoritative name server sending a negative
			response containing a very large RRset could
			trigger an off-by-one error in the ncache code
			and crash named. [RT #24650]

3120.	[bug]		Named could fail to validate zones listed in a DLV
			that validated insecure without using DLV and had
			DS records in the parent zone. [RT #24631]

3119.	[bug]		When rolling to a new DNSSEC key, a private-type
			record could be created and never marked complete.
			[RT #23253]

3118.	[bug]		nsupdate could dump core on shutdown when using
			SIG(0) keys. [RT #24604]

3117.	[cleanup]	Remove doc and parser references to the
			never-implemented 'auto-dnssec create' option.
			[RT #24533]

3115.	[bug]		Named could fail to return requested data when
			following a CNAME that points into the same zone.
			[RT #24455]

3114.	[bug]		Retain expired RRSIGs in dynamic zones if key is
			inactive and there is no replacement key. [RT #23136]

3113.	[doc]		Document the relationship between serial-query-rate
			and NOTIFY messages.

	--- 9.8.1b1 released ---

3112.	[doc]		Add missing descriptions of the update policy name
			types "ms-self", "ms-subdomain", "krb5-self" and
			"krb5-subdomain", which allow machines to update
			their own records, to the BIND 9 ARM.

3111.	[bug]		Improved consistency checks for dnssec-enable and
			dnssec-validation, added test cases to the
			checkconf system test. [RT #24398]

3110.	[bug]		dnssec-signzone: Wrong error message could appear
			when attempting to sign with no KSK. [RT #24369]

3107.	[bug]		dnssec-signzone: Report the correct number of ZSKs
			when using -x. [RT #20852]

3105.	[bug]		GOST support can be suppressed by "configure
			--without-gost" [RT #24367]

3104.	[bug]		Better support for cross-compiling. [RT #24367]

3103.	[bug]		Configuring 'dnssec-validation auto' in a view
			instead of in the options statement could trigger
			an assertion failure in named-checkconf. [RT #24382]

3101.	[bug]		Zones using automatic key maintenance could fail
			to check the key repository for updates. [RT #23744]

3100.	[security]	Certain response policy zone configurations could
			trigger an INSIST when receiving a query of type
			RRSIG. [RT #24280]

3099.	[test]		"dlz" system test now runs but gives R:SKIPPED if
			not compiled with --with-dlz-filesystem.  [RT #24146]

3098.	[bug]		DLZ zones were answering without setting the AA bit.
			[RT #24146]

3097.	[test]		Add a tool to test handling of malformed packets.
			[RT #24096]

3096.	[bug]		Set KRB5_KTNAME before calling log_cred() in
			dst_gssapi_acceptctx(). [RT #24004]

3095.	[bug]		Handle isolated reserved ports in the port range.
			[RT #23957]

3094.	[doc]		Expand dns64 documentation.

3093.	[bug]		Fix gssapi/kerberos dependencies [RT #23836]

3092.	[bug]		Signatures for records at the zone apex could go
			stale due to an incorrect timer setting. [RT #23769]

3091.	[bug]		Fixed a bug in which zone keys that were published
			and then subsequently activated could fail to trigger
			automatic signing. [RT #22911]

3090.	[func]		Make --with-gssapi default [RT #23738]

3088.	[bug]		Remove bin/tests/system/logfileconfig/ns1/named.conf
			and add setup.sh in order to resolve changing
			named.conf issue.  [RT #23687]

3087.	[bug]		DDNS updates using SIG(0) with update-policy match
			type "external" could cause a crash. [RT #23735]

3086.	[bug]		Running dnssec-settime -f on an old-style key will
			now force an update to the new key format even if no
			other change has been specified, using "-P now -A now"
			as default values.  [RT #22474]

3083.	[bug]		NOTIFY messages were not being sent when generating
			a NSEC3 chain incrementally. [RT #23702]

3082.	[port]		strtok_r is threads only. [RT #23747]

3081.	[bug]		Failure of DNAME substitution did not return
			YXDOMAIN. [RT #23591]

3080.	[cleanup]	Replaced compile time constant by STDTIME_ON_32BITS.
			[RT #23587]

3079.	[bug]		Handle isc_event_allocate failures in t_tasks.
			[RT #23572]

3078.	[func]		Added a new include file with function typedefs
			for the DLZ "dlopen" driver. [RT #23629]

3077.	[bug]		zone.c:zone_refreshkeys() incorrectly called
			dns_zone_attach(), use zone->irefs instead. [RT #23303]

3075.	[bug]		dns_dnssec_findzonekeys{2} used a inconsistant
			timestamp when determining which keys are active.
			[RT #23642]

3074.	[bug]		Make the adb cache read through for zone data and
			glue learn for zone named is authoritative for.
			[RT #22842]

3073.	[bug]		managed-keys changes were not properly being recorded.
			[RT #20256]

3072.	[bug]		dns_dns64_aaaaok() potential NULL pointer dereference.
			[RT #20256]

3071.	[bug]		has_nsec could be used unintialised in
			update.c:next_active. [RT #20256]

3070.	[bug]		dnssec-signzone potential NULL pointer dereference.
			[RT #20256]

3069.	[cleanup]	Silence warnings messages from clang static analysis.
			[RT #20256]

3068.	[bug]		Named failed to build with a OpenSSL without engine
			support. [RT #23473]

3067.	[bug]		ixfr-from-differences {master|slave}; failed to
			select the master/slave zones.  [RT #23580]

3066.	[func]		The DLZ "dlopen" driver is now built by default,
			no longer requiring a configure option.  To
			disable it, use "configure --without-dlopen".
			(Note: driver not supported on win32.) [RT #23467]

3065.	[bug]		RRSIG could have time stamps too far in the future.
			[RT #23356]

3064.	[bug]		powerpc: add sync instructions to the end of atomic
			operations. [RT #23469]

3063.	[contrib]	More verbose error reporting from DLZ LDAP. [RT #23402]

3059.	[test]		Added a regression test for change #3023.

3058.	[bug]		Cause named to terminate at startup or rndc reconfig/
			reload to fail, if a log file specified in the conf
			file isn't a plain file. [RT #22771]

3057.	[bug]		"rndc secroots" would abort after the first error
			and so could miss some views. [RT #23488]

3054.	[bug]		Added elliptic curve support check in
			GOST OpenSSL engine detection. [RT #23485]

3053.	[bug]		Under a sustained high query load with a finite
			max-cache-size, it was possible for cache memory
			to be exhausted and not recovered. [RT #23371]

3052.	[test]		Fixed last autosign test report. [RT #23256]

3051.	[bug]		NS records obsure DNAME records at the bottom of the
			zone if both are present. [RT #23035]

3050.	[bug]		The autosign system test was timing dependent.
			Wait for the initial autosigning to complete
			before running the rest of the test. [RT #23035]

3049.	[bug]		Save and restore the gid when creating creating
			named.pid at startup. [RT #23290]

3048.	[bug]		Fully separate view key mangement. [RT #23419]

3047.	[bug]		DNSKEY NODATA responses not cached fixed in
			validator.c. Tests added to dnssec system test.
			[RT #22908]

3046.	[bug]		Use RRSIG original TTL to compute validated RRset
			and RRSIG TTL. [RT #23332]

3044.	[bug]		Hold the socket manager lock while freeing the socket.
			[RT #23333]

3043.	[test]		Merged in the NetBSD ATF test framework (currently
			version 0.12) for development of future unit tests.
			Use configure --with-atf to build ATF internally
			or configure --with-atf=prefix to use an external
			copy.  [RT #23209]

3042.	[bug]		dig +trace could fail attempting to use IPv6
			addresses on systems with only IPv4 connectivity.
			[RT #23297]

3041.	[bug]		dnssec-signzone failed to generate new signatures on
			ttl changes. [RT #23330]

3040.	[bug]		Named failed to validate insecure zones where a node
			with a CNAME existed between the trust anchor and the
			top of the zone. [RT #23338]

3038.	[bug]		Install <dns/rpz.h>.  [RT #23342]

3037.	[doc]		Update COPYRIGHT to contain all the individual
			copyright notices that cover various parts.

3036.	[bug]		Check built-in zone arguments to see if the zone
			is re-usable or not. [RT #21914]

3035.	[cleanup]	Simplify by using strlcpy. [RT #22521]

3034.	[cleanup]	nslookup: use strlcpy instead of safecopy. [RT #22521]

3033.	[cleanup]	Add two INSIST(bucket != DNS_ADB_INVALIDBUCKET).
			[RT #22521]

3032.	[bug]		rdatalist.c: add missing REQUIREs. [RT #22521]

3031.	[bug]		dns_rdataclass_format() handle a zero sized buffer.
			[RT #22521]

3030.	[bug]		dns_rdatatype_format() handle a zero sized buffer.
			[RT #22521]

3029.	[bug]		isc_netaddr_format() handle a zero sized buffer.
			[RT #22521]

3028.	[bug]		isc_sockaddr_format() handle a zero sized buffer.
			[RT #22521]

3027.	[bug]		Add documented REQUIREs to cfg_obj_asnetprefix() to
			catch NULL pointer dereferences before they happen.
			[RT #22521]

3026.	[bug]		lib/isc/httpd.c: check that we have enough space
			after calling grow_headerspace() and if not
			re-call grow_headerspace() until we do. [RT #22521]

	--- 9.8.0 released ---

3025.	[bug]		Fixed a possible deadlock due to zone resigning.
			[RT #22964]

3024.	[func]		RTT Banding removed due to minor security increase
			but major impact on resolver latency. [RT #23310]

3023.	[bug]		Named could be left in an inconsistent state when
			receiving multiple AXFR response messages that were
			not all TSIG-signed. [RT #23254]

3022.	[bug]		Fixed rpz SERVFAILs after failed zone transfers
			[RT #23246]

3021.	[bug]		Change #3010 was incomplete. [RT #22296]

3020.	[bug]		auto-dnssec failed to correctly update the zone when
			changing the DNSKEY RRset. [RT #23232]

3019.	[test]		Test: check apex NSEC3 records after adding DNSKEY
			record via UPDATE. [RT #23229]

	--- 9.8.0rc1 released ---

3018.	[bug]		Named failed to check for the "none;" acl when deciding
			if a zone may need to be re-signed. [RT #23120]

3017.	[doc]		dnssec-keyfromlabel -I was not properly documented.
			[RT #22887]

3016.	[bug]		rndc usage missing '-b'. [RT #22937]

3015.	[port]		win32: fix IN6_IS_ADDR_LINKLOCAL and
			IN6_IS_ADDR_SITELOCAL macros. [RT #22724]

3013.	[bug]		The DNS64 ttl was not always being set as expected.
			[RT #23034]

3012.	[bug]		Remove DNSKEY TTL change pairs before generating
			signing records for any remaining DNSKEY changes.
			[RT #22590]

3011.	[func]		Allow setting this in named.conf using the new
			'resolver-query-timeout' option, which specifies a max
			time in seconds.  0 means 'default' and anything longer
			than 30 will be silently set to 30. [RT #22852]

3010.	[bug]		Fixed a bug where "rndc reconfig" stopped the timer
			for refreshing managed-keys. [RT #22296]

3009.	[bug]		clients-per-query code didn't work as expected with
			particular query patterns. [RT #22972]

	--- 9.8.0b1 released ---

3008.	[func]		Response policy zones (RPZ) support. [RT #21726]

3007.	[bug]		Named failed to preserve the case of domain names in
			rdata which is not compressible when writing master
			files.  [RT #22863]

3006.	[func]		Allow dynamically generated TSIG keys to be preserved
			across restarts of named.  Initially this is for
			TSIG keys generated using GSSAPI. [RT #22639]

3005.	[port]		Solaris: Work around the lack of
			gsskrb5_register_acceptor_identity() by setting
			the KRB5_KTNAME environment variable to the
			contents of tkey-gssapi-keytab.  Also fixed
			test errors on MacOSX.  [RT #22853]

3004.	[func]		DNS64 reverse support. [RT #22769]

3003.	[experimental]	Added update-policy match type "external",
			enabling named to defer the decision of whether to
			allow a dynamic update to an external daemon.
			(Contributed by Andrew Tridgell.) [RT #22758]

3002.	[bug]		isc_mutex_init_errcheck() failed to destroy attr.
			[RT #22766]

3001.	[func]		Added a default trust anchor for the root zone, which
			can be switched on by setting "dnssec-validation auto;"
			in the named.conf options. [RT #21727]

3000.	[bug]		More TKEY/GSS fixes:
			 - nsupdate can now get the default realm from
			   the user's Kerberos principal
			 - corrected gsstest compilation flags
			 - improved documentation
			 - fixed some NULL dereferences
			[RT #22795]

2999.	[func]		Add GOST support (RFC 5933). [RT #20639]

2998.	[func]		Add isc_task_beginexclusive and isc_task_endexclusive
			to the task api. [RT #22776]

2997.	[func]		named -V now reports the OpenSSL and libxml2 verions
			it was compiled against. [RT #22687]

2996.	[security]	Temporarily disable SO_ACCEPTFILTER support.
			[RT #22589]

2995.	[bug]		The Kerberos realm was not being correctly extracted
			from the signer's identity. [RT #22770]

2994.	[port]		NetBSD: use pthreads by default on NetBSD >= 5.0, and
			do not use threads on earlier versions.  Also kill
			the unproven-pthreads, mit-pthreads, and ptl2 support.

2993.	[func]		Dynamically grow adb hash tables. [RT #21186]

2992.	[contrib]	contrib/check-secure-delegation.pl:  A simple tool
			for looking at a secure delegation. [RT #22059]

2991.	[contrib]	contrib/zone-edit.sh: A simple zone editing tool for
			dynamic zones. [RT #22365]

2990.	[bug]		'dnssec-settime -S' no longer tests prepublication
			interval validity when the interval is set to 0.
			[RT #22761]

2989.	[func]		Added support for writable DLZ zones. (Contributed
			by Andrew Tridgell of the Samba project.) [RT #22629]

2988.	[experimental]	Added a "dlopen" DLZ driver, allowing the creation
			of external DLZ drivers that can be loaded as
			shared objects at runtime rather than linked with
			named.  Currently this is switched on via a
			compile-time option, "configure --with-dlz-dlopen".
			Note: the syntax for configuring DLZ zones
			is likely to be refined in future releases.
			(Contributed by Andrew Tridgell of the Samba
			project.) [RT #22629]

2987.	[func]		Improve ease of configuring TKEY/GSS updates by
			adding a "tkey-gssapi-keytab" option.  If set,
			updates will be allowed with any key matching
			a principal in the specified keytab file.
			"tkey-gssapi-credential" is no longer required
			and is expected to be deprecated.  (Contributed
			by Andrew Tridgell of the Samba project.)
			[RT #22629]

2986.	[func]		Add new zone type "static-stub".  It's like a stub
			zone, but the nameserver names and/or their IP
			addresses are statically configured. [RT #21474]

2985.	[bug]		Add a regression test for change #2896. [RT #21324]

2984.	[bug]		Don't run MX checks when the target of the MX record
			is ".".  [RT #22645]

2983.	[bug]		Include "loadkeys" in rndc help output. [RT #22493]

	--- 9.8.0a1 released ---

2982.	[bug]		Reference count dst keys.  dst_key_attach() can be used
			increment the reference count.

			Note: dns_tsigkey_createfromkey() callers should now
			always call dst_key_free() rather than setting it
			to NULL on success. [RT #22672]

2981.	[func]		Partial DNS64 support (AAAA synthesis). [RT #21991]

2980.	[bug]		named didn't properly handle UPDATES that changed the
			TTL of the NSEC3PARAM RRset. [RT #22363]

2979.	[bug]		named could deadlock during shutdown if two
			"rndc stop" commands were issued at the same
			time. [RT #22108]

2978.	[port]		hpux: look for <devpoll.h> [RT #21919]

2977.	[bug]		'nsupdate -l' report if the session key is missing.
			[RT #21670]

2976.	[bug]		named could die on exit after negotiating a GSS-TSIG
			key. [RT #22573]

2975.	[bug]		rbtdb.c:cleanup_dead_nodes_callback() acquired the
			wrong lock which could lead to server deadlock.
			[RT #22614]

2974.	[bug]		Some valid UPDATE requests could fail due to a
			consistency check examining the existing version
			of the zone rather than the new version resulting
			from the UPDATE. [RT #22413]

2973.	[bug]		bind.keys.h was being removed by the "make clean"
			at the end of configure resulting in build failures
			where there is very old version of perl installed.
			Move it to "make maintainer-clean". [RT #22230]

2972.	[bug]		win32: address windows socket errors. [RT #21906]

2971.	[bug]		Fixed a bug that caused journal files not to be
			compacted on Windows systems as a result of
			non-POSIX-compliant rename() semantics. [RT #22434]

2970.	[security]	Adding a NO DATA negative cache entry failed to clear
			any matching RRSIG records.  A subsequent lookup of
			of NO DATA cache entry could trigger a INSIST when the
			unexpected RRSIG was also returned with the NO DATA
			cache entry.

			CVE-2010-3613, VU#706148. [RT #22288]

2969.	[security]	Fix acl type processing so that allow-query works
			in options and view statements.  Also add a new
			set of tests to verify proper functioning.

			CVE-2010-3615, VU#510208. [RT #22418]

2968.	[security]	Named could fail to prove a data set was insecure
			before marking it as insecure.  One set of conditions
			that can trigger this occurs naturally when rolling
			DNSKEY algorithms.

			CVE-2010-3614, VU#837744. [RT #22309]

2967.	[bug]		'host -D' now turns on debugging messages earlier.
			[RT #22361]

2966.	[bug]		isc_print_vsnprintf() failed to check if there was
			space available in the buffer when adding a left
			justified character with a non zero width,
			(e.g. "%-1c"). [RT #22270]

2965.	[func]		Test HMAC functions using test data from RFC 2104 and
			RFC 4634. [RT #21702]

2964.	[placeholder]

2963.	[security]	The allow-query acl was being applied instead of the
			allow-query-cache acl to cache lookups. [RT #22114]

2962.	[port]		win32: add more dependencies to BINDBuild.dsw.
			[RT #22062]

2961.	[bug]		Be still more selective about the non-authoritative
			answers we apply change 2748 to. [RT #22074]

2960.	[func]		Check that named accepts non-authoritative answers.
			[RT #21594]

2959.	[func]		Check that named starts with a missing masterfile.
			[RT #22076]

2958.	[bug]		named failed to start with a missing master file.
			[RT #22076]

2957.	[bug]		entropy_get() and entropy_getpseudo() failed to match
			the API for RAND_bytes() and RAND_pseudo_bytes()
			respectively. [RT #21962]

2956.	[port]		Enable atomic operations on the PowerPC64. [RT #21899]

2955.	[func]		Provide more detail in the recursing log. [RT #22043]

2954.	[bug]		contrib: dlz_mysql_driver.c bad error handling on
			build_sqldbinstance failure. [RT #21623]

2953.	[bug]		Silence spurious "expected covering NSEC3, got an
			exact match" message when returning a wildcard
			no data response. [RT #21744]

2952.	[port]		win32: named-checkzone and named-checkconf failed
			to initialise winsock. [RT #21932]

2951.	[bug]		named failed to generate a correct signed response
			in a optout, delegation only zone with no secure
			delegations. [RT #22007]

2950.	[bug]		named failed to perform a SOA up to date check when
			falling back to TCP on UDP timeouts when
			ixfr-from-differences was set. [RT #21595]

2949.	[bug]		dns_view_setnewzones() contained a memory leak if
			it was called multiple times. [RT #21942]

2948.	[port]		MacOS: provide a mechanism to configure the test
			interfaces at reboot. See bin/tests/system/README
			for details.

2947.	[placeholder]

2946.	[doc]		Document the default values for the minimum and maximum
			zone refresh and retry values in the ARM. [RT #21886]

2945.	[doc]		Update empty-zones list in ARM. [RT #21772]

2944.	[maint]		Remove ORCHID prefix from built in empty zones.
			[RT #21772]

2943.	[func]		Add support to load new keys into managed zones
			without signing immediately with "rndc loadkeys".
			Add support to link keys with "dnssec-keygen -S"
			and "dnssec-settime -S".  [RT #21351]

2942.	[contrib]	zone2sqlite failed to setup the entropy sources.
			[RT #21610]

2941.	[bug]		sdb and sdlz (dlz's zone database) failed to support
			DNAME at the zone apex.  [RT #21610]

2940.	[port]		Remove connection aborted error message on
			Windows. [RT #21549]

2939.	[func]		Check that named successfully skips NSEC3 records
			that fail to match the NSEC3PARAM record currently
			in use. [RT# 21868]

2938.	[bug]		When generating signed responses, from a signed zone
			that uses NSEC3, named would use a uninitialised
			pointer if it needed to skip a NSEC3 record because
			it didn't match the selected NSEC3PARAM record for
			zone. [RT# 21868]

2937.	[bug]		Worked around an apparent race condition in over
			memory conditions.  Without this fix a DNS cache DB or
			ADB could incorrectly stay in an over memory state,
			effectively refusing further caching, which
			subsequently made a BIND 9 caching server unworkable.
			This fix prevents this problem from happening by
			polling the state of the memory context, rather than
			making a copy of the state, which appeared to cause
			a race.  This is a "workaround" in that it doesn't
			solve the possible race per se, but several experiments
			proved this change solves the symptom.  Also, the
			polling overhead hasn't been reported to be an issue.
			This bug should only affect a caching server that
			specifies a finite max-cache-size.  It's also quite
			likely that the bug happens only when enabling threads,
			but it's not confirmed yet. [RT #21818]

2936.	[func]		Improved configuration syntax and multiple-view
			support for addzone/delzone feature (see change
			#2930).  Removed "new-zone-file" option, replaced
			with "allow-new-zones (yes|no)".  The new-zone-file
			for each view is now created automatically, with
			a filename generated from a hash of the view name.
			It is no longer necessary to "include" the
			new-zone-file in named.conf; this happens
			automatically.  Zones that were not added via
			"rndc addzone" can no longer be removed with
			"rndc delzone". [RT #19447]

2935.	[bug]		nsupdate: improve 'file not found' error message.
			[RT #21871]

2934.	[bug]		Use ANSI C compliant shift range in lib/isc/entropy.c.
			[RT #21871]

2933.	[bug]		'dig +nsid' used stack memory after it went out of
			scope.  This could potentially result in a unknown,
			potentially malformed, EDNS option being sent instead
			of the desired NSID option. [RT #21781]

2932.	[cleanup]	Corrected a numbering error in the "dnssec" test.
			[RT #21597]

2931.	[bug]		Temporarily and partially disable change 2864
			because it would cause infinite attempts of RRSIG
			queries.  This is an urgent care fix; we'll
			revisit the issue and complete the fix later.
			[RT #21710]

2930.	[experimental]	New "rndc addzone" and "rndc delzone" commads
			allow dynamic addition and deletion of zones.
			To enable this feature, specify a "new-zone-file"
			option at the view or options level in named.conf.
			Zone configuration information for the new zones
			will be written into that file.  To make the new
			zones persist after a restart, "include" the file
			into named.conf in the appropriate view.  (Note:
			This feature is not yet documented, and its syntax
			is expected to change.) [RT #19447]

2929.	[bug]		Improved handling of GSS security contexts:
			 - added LRU expiration for generated TSIGs
			 - added the ability to use a non-default realm
			 - added new "realm" keyword in nsupdate
			 - limited lifetime of generated keys to 1 hour
			   or the lifetime of the context (whichever is
			   smaller)
			[RT #19737]

2928.	[bug]		Be more selective about the non-authoritative
			answer we apply change 2748 to. [RT #21594]

2927.	[placeholder]

2926.	[placeholder]

2925.	[bug]		Named failed to accept uncachable negative responses
			from insecure zones. [RT# 21555]

2924.	[func]		'rndc  secroots'  dump a combined summary of the
			current managed keys combined with trusted keys.
			[RT #20904]

2923.	[bug]		'dig +trace' could drop core after "connection
			timeout". [RT #21514]

2922.	[contrib]	Update zkt to version 1.0.

2921.	[bug]		The resolver could attempt to destroy a fetch context
			too soon.  [RT #19878]

2920.	[func]		Allow 'filter-aaaa-on-v4' to be applied selectively
			to IPv4 clients.  New acl 'filter-aaaa' (default any).

2919.	[func]		Add autosign-ksk and autosign-zsk virtual time tests.
			[RT #20840]

2918.	[maint]		Add AAAA address for I.ROOT-SERVERS.NET.

2917.	[func]		Virtual time test framework. [RT #20801]

2916.	[func]		Add framework to use IPv6 in tests.
			fd92:7065:b8e:ffff::1 ... fd92:7065:b8e:ffff::7

2915.	[cleanup]	Be smarter about which objects we attempt to compile
			based on configure options. [RT #21444]

2914.	[bug]		Make the "autosign" system test more portable.
			[RT #20997]

2913.	[func]		Add pkcs#11 system tests. [RT #20784]

2912.	[func]		Windows clients don't like UPDATE responses that clear
			the zone section. [RT #20986]

2911.	[bug]		dnssec-signzone didn't handle out of zone records well.
			[RT #21367]

2910.	[func]		Sanity check Kerberos credentials. [RT #20986]

2909.	[bug]		named-checkconf -p could die if "update-policy local;"
			was specified in named.conf. [RT #21416]

2908.	[bug]		It was possible for re-signing to stop after removing
			a DNSKEY. [RT #21384]

2907.	[bug]		The export version of libdns had undefined references.
			[RT #21444]

2906.	[bug]		Address RFC 5011 implementation issues. [RT #20903]

2905.	[port]		aix: set use_atomic=yes with native compiler.
			[RT #21402]

2904.	[bug]		When using DLV, sub-zones of the zones in the DLV,
			could be incorrectly marked as insecure instead of
			secure leading to negative proofs failing.  This was
			a unintended outcome from change 2890. [RT# 21392]

2903.	[bug]		managed-keys-directory missing from namedconf.c.
			[RT #21370]

2902.	[func]		Add regression test for change 2897. [RT #21040]

2901.	[port]		Use AC_C_FLEXIBLE_ARRAY_MEMBER. [RT #21316]

2900.	[bug]		The placeholder negative caching element was not
			properly constructed triggering a INSIST in
			dns_ncache_towire(). [RT #21346]

2899.	[port]		win32: Support linking against OpenSSL 1.0.0.

2898.	[bug]		nslookup leaked memory when -domain=value was
			specified. [RT #21301]

2897.	[bug]		NSEC3 chains could be left behind when transitioning
			to insecure. [RT #21040]

2896.	[bug]		"rndc sign" failed to properly update the zone
			when adding a DNSKEY for publication only. [RT #21045]

2895.	[func]		genrandom: add support for the generation of multiple
			files.  [RT #20917]

2894.	[contrib]	DLZ LDAP support now use '$' not '%'. [RT #21294]

2893.	[bug]		Improve managed keys support.  New named.conf option
			managed-keys-directory. [RT #20924]

2892.	[bug]		Handle REVOKED keys better. [RT #20961]

2891.	[maint]		Update empty-zones list to match
			draft-ietf-dnsop-default-local-zones-13. [RT# 21099]

2890.	[bug]		Handle the introduction of new trusted-keys and
			DS, DLV RRsets better. [RT #21097]

2889.	[bug]		Elements of the grammar where not properly reported.
			[RT #21046]

2888.	[bug]		Only the first EDNS option was displayed. [RT #21273]

2887.	[bug]		Report the keytag times in UTC in the .key file,
			local time is presented as a comment within the
			comment.  [RT #21223]

2886.	[bug]		ctime() is not thread safe. [RT #21223]

2885.	[bug]		Improve -fno-strict-aliasing support probing in
			configure. [RT #21080]

2884.	[bug]		Insufficient validation in dns_name_getlabelsequence().
			[RT #21283]

2883.	[bug]		'dig +short' failed to handle really large datasets.
			[RT #21113]

2882.	[bug]		Remove memory context from list of active contexts
			before clearing 'magic'. [RT #21274]

2881.	[bug]		Reduce the amount of time the rbtdb write lock
			is held when closing a version. [RT #21198]

2880.	[cleanup]	Make the output of dnssec-keygen and dnssec-revoke
			consistent. [RT #21078]

2879.	[contrib]	DLZ bdbhpt driver fails to close correct cursor.
			[RT #21106]

2878.	[func]		Incrementally write the master file after performing
			a AXFR.  [RT #21010]

2877.	[bug]		The validator failed to skip obviously mismatching
			RRSIGs. [RT #21138]

2876.	[bug]		Named could return SERVFAIL for negative responses
			from unsigned zones. [RT #21131]

2875.	[bug]		dns_time64_fromtext() could accept non digits.
			[RT #21033]

2874.	[bug]		Cache lack of EDNS support only after the server
			successfully responds to the query using plain DNS.
			[RT #20930]

2873.	[bug]		Cancelling a dynamic update via the dns/client module
			could trigger an assertion failure. [RT #21133]

2872.	[bug]		Modify dns/client.c:dns_client_createx() to only
			require one of IPv4 or IPv6 rather than both.
			[RT #21122]

2871.	[bug]		Type mismatch in mem_api.c between the definition and
			the header file, causing build failure with
			--enable-exportlib. [RT #21138]

2870.	[maint]		Add AAAA address for L.ROOT-SERVERS.NET.

2869.	[bug]		Fix arguments to dns_keytable_findnextkeynode() call.
			[RT #20877]

2868.	[cleanup]	Run "make clean" at the end of configure to ensure
			any changes made by configure are integrated.
			Use --with-make-clean=no to disable.  [RT #20994]

2867.	[bug]		Don't set GSS_C_SEQUENCE_FLAG as Windows DNS servers
			don't like it.  [RT #20986]

2866.	[bug]		Windows does not like the TSIG name being compressed.
			[RT #20986]

2865.	[bug]		memset to zero event.data.  [RT #20986]

2864.	[bug]		Direct SIG/RRSIG queries were not handled correctly.
			[RT #21050]

2863.	[port]		linux: disable IPv6 PMTUD and use network minimum MTU.
			[RT #21056]

2862.	[bug]		nsupdate didn't default to the parent zone when
			updating DS records. [RT #20896]

2861.	[doc]		dnssec-settime man pages didn't correctly document the
			inactivation time. [RT #21039]

2860.	[bug]		named-checkconf's usage was out of date. [RT #21039]

2859.	[bug]		When cancelling validation it was possible to leak
			memory. [RT #20800]

2858.	[bug]		RTT estimates were not being adjusted on ICMP errors.
			[RT #20772]

2857.	[bug]		named-checkconf did not fail on a bad trusted key.
			[RT #20705]

2856.	[bug]		The size of a memory allocation was not always properly
			recorded. [RT #20927]

2855.	[func]		nsupdate will now preserve the entered case of domain
			names in update requests it sends. [RT #20928]

2854.	[func]		dig: allow the final soa record in a axfr response to
			be suppressed, dig +onesoa. [RT #20929]

2853.	[bug]		add_sigs() could run out of scratch space. [RT #21015]

2852.	[bug]		Handle broken DNSSEC trust chains better. [RT #15619]

2851.	[doc]		nslookup.1, removed <informalexample> from the docbook
			source as it produced bad nroff.  [RT #21007]

2850.	[bug]		If isc_heap_insert() failed due to memory shortage
			the heap would have corrupted entries. [RT #20951]

2849.	[bug]		Don't treat errors from the xml2 library as fatal.
			[RT #20945]

2848.	[doc]		Moved README.dnssec, README.libdns, README.pkcs11 and
			README.rfc5011 into the ARM. [RT #20899]

2847.	[cleanup]	Corrected usage message in dnssec-settime. [RT #20921]

2846.	[bug]		EOF on unix domain sockets was not being handled
			correctly. [RT #20731]

2845.	[bug]		RFC 5011 client could crash on shutdown. [RT #20903]

2844.	[doc]		notify-delay default in ARM was wrong.  It should have
			been five (5) seconds.

2843.	[func]		Prevent dnssec-keygen and dnssec-keyfromlabel from
			creating key files if there is a chance that the new
			key ID will collide with an existing one after
			either of the keys has been revoked.  (To override
			this in the case of dnssec-keyfromlabel, use the -y
			option.  dnssec-keygen will simply create a
			different, non-colliding key, so an override is
			not necessary.) [RT #20838]

2842.	[func]		Added "smartsign" and improved "autosign" and
			"dnssec" regression tests. [RT #20865]

2841.	[bug]		Change 2836 was not complete. [RT #20883]

2840.	[bug]		Temporary fixed pkcs11-destroy usage check.
			[RT #20760]

2839.	[bug]		A KSK revoked by named could not be deleted.
			[RT #20881]

2838.	[placeholder]

2837.	[port]		Prevent Linux spurious warnings about fwrite().
			[RT #20812]

2836.	[bug]		Keys that were scheduled to become active could
			be delayed. [RT #20874]

2835.	[bug]		Key inactivity dates were inadvertently stored in
			the private key file with the outdated tag
			"Unpublish" rather than "Inactive".  This has been
			fixed; however, any existing keys that had Inactive
			dates set will now need to have them reset, using
			'dnssec-settime -I'. [RT #20868]

2834.	[bug]		HMAC-SHA* keys that were longer than the algorithm
			digest length were used incorrectly, leading to
			interoperability problems with other DNS
			implementations.  This has been corrected.
			(Note: If an oversize key is in use, and
			compatibility is needed with an older release of
			BIND, the new tool "isc-hmac-fixup" can convert
			the key secret to a form that will work with all
			versions.) [RT #20751]

2833.	[cleanup]	Fix usage messages in dnssec-keygen and dnssec-settime.
			[RT #20851]

2832.	[bug]		Modify "struct stat" in lib/export/samples/nsprobe.c
			to avoid redefinition in some OSs [RT 20831]

2831.	[security]	Do not attempt to validate or cache
			out-of-bailiwick data returned with a secure
			answer; it must be re-fetched from its original
			source and validated in that context. [RT #20819]

2830.	[bug]		Changing the OPTOUT setting could take multiple
			passes. [RT #20813]

2829.	[bug]		Fixed potential node inconsistency in rbtdb.c.
			[RT #20808]

2828.	[security]	Cached CNAME or DNAME RR could be returned to clients
			without DNSSEC validation. [RT #20737]

2827.	[security]	Bogus NXDOMAIN could be cached as if valid. [RT #20712]

2826.	[bug]		NSEC3->NSEC transitions could fail due to a lock not
			being released.  [RT #20740]

2825.	[bug]		Changing the setting of OPTOUT in a NSEC3 chain that
			was in the process of being created was not properly
			recorded in the zone. [RT #20786]

2824.	[bug]		"rndc sign" was not being run by the correct task.
			[RT #20759]

2823.	[bug]		rbtdb.c:getsigningtime() was missing locks. [RT #20781]

2822.	[bug]		rbtdb.c:loadnode() could return the wrong result.
			[RT #20802]

2821.	[doc]		Add note that named-checkconf doesn't automatically
			read rndc.key and bind.keys [RT #20758]

2820.	[func]		Handle read access failure of OpenSSL configuration
			file more user friendly (PKCS#11 engine patch).
			[RT #20668]

2819.	[cleanup]	Removed unnecessary DNS_POINTER_MAXHOPS define.
			[RT #20771]

2818.	[cleanup]	rndc could return an incorrect error code
			when a zone was not found. [RT #20767]

2817.	[cleanup]	Removed unnecessary isc_task_endexclusive() calls.
			[RT #20768]

2816.	[bug]		previous_closest_nsec() could fail to return
			data for NSEC3 nodes [RT #29730]

2815.	[bug]		Exclusively lock the task when freezing a zone.
			[RT #19838]

2814.	[func]		Provide a definitive error message when a master
			zone is not loaded. [RT #20757]

2813.	[bug]		Better handling of unreadable DNSSEC key files.
			[RT #20710]

2812.	[bug]		Make sure updates can't result in a zone with
			NSEC-only keys and NSEC3 records. [RT #20748]

2811.	[cleanup]	Add "rndc sign" to list of commands in rndc usage
			output. [RT #20733]

2810.	[doc]		Clarified the process of transitioning an NSEC3 zone
			to insecure. [RT #20746]

2809.	[cleanup]	Restored accidentally-deleted text in usage output
			in dnssec-settime and dnssec-revoke [RT #20739]

2808.	[bug]		Remove the attempt to install atomic.h from lib/isc.
			atomic.h is correctly installed by the architecture
			specific subdirectories.  [RT #20722]

2807.	[bug]		Fixed a possible ASSERT when reconfiguring zone
			keys. [RT #20720]

	--- 9.7.0rc1 released ---

2806.	[bug]		"rdnc sign" could delay re-signing the DNSKEY
			when it had changed. [RT #20703]

2805.	[bug]		Fixed namespace problems encountered when building
			external programs using non-exported BIND9 libraries
			(i.e., built without --enable-exportlib). [RT #20679]

2804.	[bug]		Send notifies when a zone is signed with "rndc sign"
			or as a result of a scheduled key change. [RT #20700]

2803.	[port]		win32: Install named-journalprint, nsec3hash, arpaname
			and genrandom under windows. [RT #20670]

2802.	[cleanup]	Rename journalprint to named-journalprint. [RT #20670]

2801.	[func]		Detect and report records that are different according
			to DNSSEC but are semantically equal according to plain
			DNS.  Apply plain DNS comparisons rather than DNSSEC
			comparisons when processing UPDATE requests.
			dnssec-signzone now removes such semantically duplicate
			records prior to signing the RRset.

			named-checkzone -r {ignore|warn|fail} (default warn)
			named-compilezone -r {ignore|warn|fail} (default warn)

			named.conf: check-dup-records {ignore|warn|fail};

2800.	[func]		Reject zones which have NS records which refer to
			CNAMEs, DNAMEs or don't have address record (class IN
			only).  Reject UPDATEs which would cause the zone
			to fail the above checks if committed. [RT #20678]

2799.	[cleanup]	Changed the "secure-to-insecure" option to
			"dnssec-secure-to-insecure", and "dnskey-ksk-only"
			to "dnssec-dnskey-kskonly", for clarity. [RT #20586]

2798.	[bug]		Addressed bugs in managed-keys initialization
			and rollover. [RT #20683]

2797.	[bug]		Don't decrement the dispatch manager's maxbuffers.
			[RT #20613]

2796.	[bug]		Missing dns_rdataset_disassociate() call in
			dns_nsec3_delnsec3sx(). [RT #20681]

2795.	[cleanup]	Add text to differentiate "update with no effect"
			log messages. [RT #18889]

2794.	[bug]		Install <isc/namespace.h>.  [RT #20677]

2793.	[func]		Add "autosign" and "metadata" tests to the
			automatic tests. [RT #19946]

2792.	[func]		"filter-aaaa-on-v4" can now be set in view
			options (if compiled in).  [RT #20635]

2791.	[bug]		The installation of isc-config.sh was broken.
			[RT #20667]

2790.	[bug]		Handle DS queries to stub zones. [RT #20440]

2789.	[bug]		Fixed an INSIST in dispatch.c [RT #20576]

2788.	[bug]		dnssec-signzone could sign with keys that were
			not requested [RT #20625]

2787.	[bug]		Spurious log message when zone keys were
			dynamically reconfigured. [RT #20659]

2786.	[bug]		Additional could be promoted to answer. [RT #20663]

	--- 9.7.0b3 released ---

2785.	[bug]		Revoked keys could fail to self-sign [RT #20652]

2784.	[bug]		TC was not always being set when required glue was
			dropped. [RT #20655]

2783.	[func]		Return minimal responses to EDNS/UDP queries with a UDP
			buffer size of 512 or less.  [RT #20654]

2782.	[port]		win32: use getaddrinfo() for hostname lookups.
			[RT #20650]

2781.	[bug]		Inactive keys could be used for signing. [RT #20649]

2780.	[bug]		dnssec-keygen -A none didn't properly unset the
			activation date in all cases. [RT #20648]

2779.	[bug]		Dynamic key revocation could fail. [RT #20644]

2778.	[bug]		dnssec-signzone could fail when a key was revoked
			without deleting the unrevoked version. [RT #20638]

2777.	[contrib]	DLZ MYSQL auto reconnect support discovery was wrong.

2776.	[bug]		Change #2762 was not correct. [RT #20647]

2775.	[bug]		Accept RSASHA256 and RSASHA512 as NSEC3 compatible
			in dnssec-keyfromlabel. [RT #20643]

2774.	[bug]		Existing cache DB wasn't being reused after
			reconfiguration. [RT #20629]

2773.	[bug]		In autosigned zones, the SOA could be signed
			with the KSK. [RT #20628]

2772.	[security]	When validating, track whether pending data was from
			the additional section or not and only return it if
			validates as secure. [RT #20438]

2771.	[bug]		dnssec-signzone: DNSKEY records could be
			corrupted when importing from key files [RT #20624]

2770.	[cleanup]	Add log messages to resolver.c to indicate events
			causing FORMERR responses. [RT #20526]

2769.	[cleanup]	Change #2742 was incomplete. [RT #19589]

2768.	[bug]		dnssec-signzone: -S no longer implies -g [RT #20568]

2767.	[bug]		named could crash on startup if a zone was
			configured with auto-dnssec and there was no
			key-directory. [RT #20615]

2766.	[bug]		isc_socket_fdwatchpoke() should only update the
			socketmgr state if the socket is not pending on a
			read or write.  [RT #20603]

2765.	[bug]		Skip masters for which the TSIG key cannot be found.
			[RT #20595]

2764.	[bug]		"rndc-confgen -a" could trigger a REQUIRE. [RT #20610]

2763.	[bug]		"rndc sign" didn't create an NSEC chain. [RT #20591]

2762.	[bug]		DLV validation failed with a local slave DLV zone.
			[RT #20577]

2761.	[cleanup]	Enable internal symbol table for backtrace only for
			systems that are known to work.  Currently, BSD
			variants, Linux and Solaris are supported. [RT# 20202]

2760.	[cleanup]	Corrected named-compilezone usage summary. [RT #20533]

2759.	[doc]		Add information about .jbk/.jnw files to
			the ARM. [RT #20303]

2758.	[bug]		win32: Added a workaround for a windows 2008 bug
			that could cause the UDP client handler to shut
			down. [RT #19176]

2757.	[bug]		dig: assertion failure could occur in connect
			timeout. [RT #20599]

2756.	[bug]		Fixed corrupt logfile message in update.c. [RT# 20597]

2755.	[placeholder]

2754.	[bug]		Secure-to-insecure transitions failed when zone
			was signed with NSEC3. [RT #20587]

2753.	[bug]		Removed an unnecessary warning that could appear when
			building an NSEC chain. [RT #20589]

2752.	[bug]		Locking violation. [RT #20587]

2751.	[bug]		Fixed a memory leak in dnssec-keyfromlabel. [RT #20588]

2750.	[bug]		dig: assertion failure could occur when a server
			didn't have an address. [RT #20579]

2749.	[bug]		ixfr-from-differences generated a non-minimal ixfr
			for NSEC3 signed zones. [RT #20452]

2748.	[func]		Identify bad answers from GTLD servers and treat them
			as referrals. [RT #18884]

2747.	[bug]		Journal roll forwards failed to set the re-signing
			time of RRSIGs correctly. [RT #20541]

2746.	[port]		hpux: address signed/unsigned expansion mismatch of
			dns_rbtnode_t.nsec. [RT #20542]

2745.	[bug]		configure script didn't probe the return type of
			gai_strerror(3) correctly. [RT #20573]

2744.	[func]		Log if a query was over TCP. [RT #19961]

2743.	[bug]		RRSIG could be incorrectly set in the NSEC3 record
			for a insecure delegation.

	--- 9.7.0b2 released ---

2742.	[cleanup]	Clarify some DNSSEC-related log messages in
			validator.c. [RT #19589]

2741.	[func]		Allow the dnssec-keygen progress messages to be
			suppressed (dnssec-keygen -q).  Automatically
			suppress the progress messages when stdin is not
			a tty. [RT #20474]

2740.	[placeholder]

2739.	[cleanup]	Clean up API for initializing and clearing trust
			anchors for a view. [RT #20211]

2738.	[func]		Add RSASHA256 and RSASHA512 tests to the dnssec system
			test. [RT #20453]

2737.	[func]		UPDATE requests can leak existence information.
			[RT #17261]

2736.	[func]		Improve the performance of NSEC signed zones with
			more than a normal amount of glue below a delegation.
			[RT #20191]

2735.	[bug]		dnssec-signzone could fail to read keys
			that were specified on the command line with
			full paths, but weren't in the current
			directory. [RT #20421]

2734.	[port]		cygwin: arpaname did not compile. [RT #20473]

2733.	[cleanup]	Clean up coding style in pkcs11-* tools. [RT #20355]

2732.	[func]		Add optional filter-aaaa-on-v4 option, available
			if built with './configure --enable-filter-aaaa'.
			Filters out AAAA answers to clients connecting
			via IPv4.  (This is NOT recommended for general
			use.) [RT #20339]

2731.	[func]		Additional work on change 2709.  The key parser
			will now ignore unrecognized fields when the
			minor version number of the private key format
			has been increased.  It will reject any key with
			the major version number increased. [RT #20310]

2730.	[func]		Have dnssec-keygen display a progress indication
			a la 'openssl genrsa' on standard error. Note
			when the first '.' is followed by a long stop
			one has the choice between slow generation vs.
			poor random quality, i.e., '-r /dev/urandom'.
			[RT #20284]

2729.	[func]		When constructing a CNAME from a DNAME use the DNAME
			TTL. [RT #20451]

2728.	[bug]		dnssec-keygen, dnssec-keyfromlabel and
			dnssec-signzone now warn immediately if asked to
			write into a nonexistent directory. [RT #20278]

2727.	[func]		The 'key-directory' option can now specify a relative
			path. [RT #20154]

2726.	[func]		Added support for SHA-2 DNSSEC algorithms,
			RSASHA256 and RSASHA512. [RT #20023]

2725.	[doc]		Added information about the file "managed-keys.bind"
			to the ARM. [RT #20235]

2724.	[bug]		Updates to a existing node in secure zone using NSEC
			were failing. [RT #20448]

2723.	[bug]		isc_base32_totext(), isc_base32hex_totext(), and
			isc_base64_totext(), didn't always mark regions of
			memory as fully consumed after conversion.  [RT #20445]

2722.	[bug]		Ensure that the memory associated with the name of
			a node in a rbt tree is not altered during the life
			of the node. [RT #20431]

2721.	[port]		Have dst__entropy_status() prime the random number
			generator. [RT #20369]

2720.	[bug]		RFC 5011 trust anchor updates could trigger an
			assert if the DNSKEY record was unsigned. [RT #20406]

2719.	[func]		Skip trusted/managed keys for unsupported algorithms.
			[RT #20392]

2718.	[bug]		The space calculations in opensslrsa_todns() were
			incorrect. [RT #20394]

2717.	[bug]		named failed to update the NSEC/NSEC3 record when
			the last private type record was removed as a result
			of completing the signing the zone with a key.
			[RT #20399]

2716.	[bug]		nslookup debug mode didn't return the ttl. [RT #20414]

	--- 9.7.0b1 released ---

2715.	[bug]		Require OpenSSL support to be explicitly disabled.
			[RT #20288]

2714.	[port]		aix/powerpc: 'asm("ics");' needs non standard assembler
			flags.

2713.	[bug]		powerpc: atomic operations missing asm("ics") /
			__isync() calls.

2712.	[func]		New 'auto-dnssec' zone option allows zone signing
			to be fully automated in zones configured for
			dynamic DNS.  'auto-dnssec allow;' permits a zone
			to be signed by creating keys for it in the
			key-directory and using 'rndc sign <zone>'.
			'auto-dnssec maintain;' allows that too, plus it
			also keeps the zone's DNSSEC keys up to date
			according to their timing metadata. [RT #19943]

2711.	[port]		win32: Add the bin/pkcs11 tools into the full
			build. [RT #20372]

2710.	[func]		New 'dnssec-signzone -x' flag and 'dnskey-ksk-only'
			zone option cause a zone to be signed with only KSKs
			signing the DNSKEY RRset, not ZSKs.  This reduces
			the size of a DNSKEY answer.  [RT #20340]

2709.	[func]		Added some data fields, currently unused, to the
			private key file format, to allow implementation
			of explicit key rollover in a future release
			without impairing backward or forward compatibility.
			[RT #20310]

2708.	[func]		Insecure to secure and NSEC3 parameter changes via
			update are now fully supported and no longer require
			defines to enable.  We now no longer overload the
			NSEC3PARAM flag field, nor the NSEC OPT bit at the
			apex.  Secure to insecure changes are controlled by
			by the named.conf option 'secure-to-insecure'.

			Warning: If you had previously enabled support by
			adding defines at compile time to BIND 9.6 you should
			ensure that all changes that are in progress have
			completed prior to upgrading to BIND 9.7.  BIND 9.7
			is not backwards compatible.

2707.	[func]		dnssec-keyfromlabel no longer require engine name
			to be specified in the label if there is a default
			engine or the -E option has been used.  Also, it
			now uses default algorithms as dnssec-keygen does
			(i.e., RSASHA1, or NSEC3RSASHA1 if -3 is used).
			[RT #20371]

2706.	[bug]		Loading a zone with a very large NSEC3 salt could
			trigger an assert. [RT #20368]

2705.	[placeholder]

2704.	[bug]		Serial of dynamic and stub zones could be inconsistent
			with their SOA serial.  [RT #19387]

2703.	[func]		Introduce an OpenSSL "engine" argument with -E
			for all binaries which can take benefit of
			crypto hardware. [RT #20230]

2702.	[func]		Update PKCS#11 tools (bin/pkcs11) [RT #20225 & all]

2701.	[doc]		Correction to ARM: hmac-md5 is no longer the only
			supported TSIG key algorithm. [RT #18046]

2700.	[doc]		The match-mapped-addresses option is discouraged.
			[RT #12252]

2699.	[bug]		Missing lock in rbtdb.c. [RT #20037]

2698.	[placeholder]

2697.	[port]		win32: ensure that S_IFMT, S_IFDIR, S_IFCHR and
			S_IFREG are defined after including <isc/stat.h>.
			[RT #20309]

2696.	[bug]		named failed to successfully process some valid
			acl constructs. [RT #20308]

2695.	[func]		DHCP/DDNS - update fdwatch code for use by
			DHCP.  Modify the api to isc_sockfdwatch_t (the
			callback functon for isc_socket_fdwatchcreate)
			to include information about the direction (read
			or write) and add isc_socket_fdwatchpoke.
			[RT #20253]

2694.	[bug]		Reduce default NSEC3 iterations from 100 to 10.
			[RT #19970]

2693.	[port]		Add some noreturn attributes. [RT #20257]

2692.	[port]		win32: 32/64 bit cleanups. [RT #20335]

2691.	[func]		dnssec-signzone: retain the existing NSEC or NSEC3
			chain when re-signing a previously-signed zone.
			Use -u to modify NSEC3 parameters or switch
			between NSEC and NSEC3. [RT #20304]

2690.	[bug]		win32: fix isc_thread_key_getspecific() prototype.
			[RT #20315]

2689.	[bug]		Correctly handle snprintf result. [RT #20306]

2688.	[bug]		Use INTERFACE_F_POINTTOPOINT, not IFF_POINTOPOINT,
			to decide to fetch the destination address. [RT #20305]

2687.	[bug]		Fixed dnssec-signzone -S handling of revoked keys.
			Also, added warnings when revoking a ZSK, as this is
			not defined by protocol (but is legal).  [RT #19943]

2686.	[bug]		dnssec-signzone should clean the old NSEC chain when
			signing with NSEC3 and vice versa. [RT #20301]

2685.	[contrib]	Update contrib/zkt to version 0.99c. [RT #20054]

2684.	[cleanup]	dig: formalize +ad and +cd as synonyms for
			+adflag and +cdflag.  [RT #19305]

2683.	[bug]		dnssec-signzone should clean out old NSEC3 chains when
			the NSEC3 parameters used to sign the zone change.
			[RT #20246]

2682.	[bug]		"configure --enable-symtable=all" failed to
			build. [RT #20282]

2681.	[bug]		IPSECKEY RR of gateway type 3 was not correctly
			decoded. [RT #20269]

2680.	[func]		Move contrib/pkcs11-keygen to bin/pkcs11. [RT #20067]

2679.	[func]		dig -k can now accept TSIG keys in named.conf
			format.  [RT #20031]

2678.	[func]		Treat DS queries as if "minimal-response yes;"
			was set. [RT #20258]

2677.	[func]		Changes to key metadata behavior:
			- Keys without "publish" or "active" dates set will
			  no longer be used for smart signing.  However,
			  those dates will be set to "now" by default when
			  a key is created; to generate a key but not use
			  it yet, use dnssec-keygen -G.
			- New "inactive" date (dnssec-keygen/settime -I)
			  sets the time when a key is no longer used for
			  signing but is still published.
			- The "unpublished" date (-U) is deprecated in
			  favour of "deleted" (-D).
			[RT #20247]

2676.	[bug]		--with-export-installdir should have been
			--with-export-includedir. [RT #20252]

2675.	[bug]		dnssec-signzone could crash if the key directory
			did not exist. [RT #20232]

	--- 9.7.0a3 released ---

2674.	[bug]		"dnssec-lookaside auto;" crashed if named was built
			without openssl. [RT #20231]

2673.	[bug]		The managed-keys.bind zone file could fail to
			load due to a spurious result from sync_keyzone()
			[RT #20045]

2672.	[bug]		Don't enable searching in 'host' when doing reverse
			lookups. [RT #20218]

2671.	[bug]		Add support for PKCS#11 providers not returning
			the public exponent in RSA private keys
			(OpenCryptoki for instance) in
			dnssec-keyfromlabel. [RT #19294]

2670.	[bug]		Unexpected connect failures failed to log enough
			information to be useful. [RT #20205]

2669.	[func]		Update PKCS#11 support to support Keyper HSM.
			Update PKCS#11 patch to be against openssl-0.9.8i.

2668.	[func]		Several improvements to dnssec-* tools, including:
			- dnssec-keygen and dnssec-settime can now set key
			  metadata fields 0 (to unset a value, use "none")
			- dnssec-revoke sets the revocation date in
			  addition to the revoke bit
			- dnssec-settime can now print individual metadata
			  fields instead of always printing all of them,
			  and can print them in unix epoch time format for
			  use by scripts
			[RT #19942]

2667.	[func]		Add support for logging stack backtrace on assertion
			failure (not available for all platforms). [RT #19780]

2666.	[func]		Added an 'options' argument to dns_name_fromstring()
			(API change from 9.7.0a2). [RT #20196]

2665.	[func]		Clarify syntax for managed-keys {} statement, add
			ARM documentation about RFC 5011 support. [RT #19874]

2664.	[bug]		create_keydata() and minimal_update() in zone.c
			didn't properly check return values for some
			functions.  [RT #19956]

2663.	[func]		win32:  allow named to run as a service using
			"NT AUTHORITY\LocalService" as the account. [RT #19977]

2662.	[bug]		lwres_getipnodebyname() and lwres_getipnodebyaddr()
			returned a misleading error code when lwresd was
			down. [RT #20028]

2661.	[bug]		Check whether socket fd exceeds FD_SETSIZE when
			creating lwres context. [RT #20029]

2660.	[func]		Add a new set of DNS libraries for non-BIND9
			applications.  See README.libdns. [RT #19369]

2659.	[doc]		Clarify dnssec-keygen doc: key name must match zone
			name for DNSSEC keys. [RT #19938]

2658.	[bug]		dnssec-settime and dnssec-revoke didn't process
			key file paths correctly. [RT #20078]

2657.	[cleanup]	Lower "journal file <path> does not exist, creating it"
			log level to debug 1. [RT #20058]

2656.	[func]		win32: add a "tools only" check box to the installer
			which causes it to only install dig, host, nslookup,
			nsupdate and relevant DLLs.  [RT #19998]

2655.	[doc]		Document that key-directory does not affect
			bind.keys, rndc.key or session.key.  [RT #20155]

2654.	[bug]		Improve error reporting on duplicated names for
			deny-answer-xxx. [RT #20164]

2653.	[bug]		Treat ENGINE_load_private_key() failures as key
			not found rather than out of memory.  [RT #18033]

2652.	[func]		Provide more detail about what record is being
			deleted. [RT #20061]

2651.	[bug]		Dates could print incorrectly in K*.key files on
			64-bit systems. [RT #20076]

2650.	[bug]		Assertion failure in dnssec-signzone when trying
			to read keyset-* files. [RT #20075]

2649.	[bug]		Set the domain for forward only zones. [RT #19944]

2648.	[port]		win32: isc_time_seconds() was broken. [RT #19900]

2647.	[bug]		Remove unnecessary SOA updates when a new KSK is
			added. [RT #19913]

2646.	[bug]		Incorrect cleanup on error in socket.c. [RT #19987]

2645.	[port]		"gcc -m32" didn't work on amd64 and x86_64 platforms
			which default to 64 bits. [RT #19927]

	--- 9.7.0a2 released ---

2644.	[bug]		Change #2628 caused a regression on some systems;
			named was unable to write the PID file and would
			fail on startup. [RT #20001]

2643.	[bug]		Stub zones interacted badly with NSEC3 support.
			[RT #19777]

2642.	[bug]		nsupdate could dump core on solaris when reading
			improperly formatted key files.  [RT #20015]

2641.	[bug]		Fixed an error in parsing update-policy syntax,
			added a regression test to check it. [RT #20007]

2640.	[security]	A specially crafted update packet will cause named
			to exit. [RT #20000]

2639.	[bug]		Silence compiler warnings in gssapi code. [RT #19954]

2638.	[bug]		Install arpaname. [RT #19957]

2637.	[func]		Rationalize dnssec-signzone's signwithkey() calling.
			[RT #19959]

2636.	[func]		Simplify zone signing and key maintenance with the
			dnssec-* tools.  Major changes:
			- all dnssec-* tools now take a -K option to
			  specify a directory in which key files will be
			  stored
			- DNSSEC can now store metadata indicating when
			  they are scheduled to be published, activated,
			  revoked or removed; these values can be set by
			  dnssec-keygen or overwritten by the new
			  dnssec-settime command
			- dnssec-signzone -S (for "smart") option reads key
			  metadata and uses it to determine automatically
			  which keys to publish to the zone, use for
			  signing, revoke, or remove from the zone
			[RT #19816]

2635.	[bug]		isc_inet_ntop() incorrectly handled 0.0/16 addresses.
			[RT #19716]

2634.	[port]		win32: Add support for libxml2, enable
			statschannel. [RT #19773]

2633.	[bug]		Handle 15 bit rand() functions. [RT #19783]

2632.	[func]		util/kit.sh: warn if documentation appears to be out of
			date.  [RT #19922]

2631.	[bug]		Handle "//", "/./" and "/../" in mkdirpath().
			[RT #19926 ]

2630.	[func]		Improved syntax for DDNS autoconfiguration:  use
			"update-policy local;" to switch on local DDNS in a
			zone. (The "ddns-autoconf" option has been removed.)
			[RT #19875]

2629.	[port]		Check for seteuid()/setegid(), use setresuid()/
			setresgid() if not present. [RT #19932]

2628.	[port]		linux: Allow /var/run/named/named.pid to be opened
			at startup with reduced capabilities in operation.
			[RT #19884]

2627.	[bug]		Named aborted if the same key was included in
			trusted-keys more than once. [RT #19918]

2626.	[bug]		Multiple trusted-keys could trigger an assertion
			failure. [RT #19914]

2625.	[bug]		Missing UNLOCK in rbtdb.c. [RT #19865]

2624.	[func]		'named-checkconf -p' will print out the parsed
			configuration. [RT #18871]

2623.	[bug]		Named started searches for DS non-optimally. [RT #19915]

2622.	[bug]		Printing of named.conf grammar was broken. [RT #19919]

2621.	[doc]		Made copyright boilerplate consistent.  [RT #19833]

2620.	[bug]		Delay thawing the zone until the reload of it has
			completed successfully.  [RT #19750]

2619.	[func]		Add support for RFC 5011, automatic trust anchor
			maintenance.  The new "managed-keys" statement can
			be used in place of "trusted-keys" for zones which
			support this protocol.  (Note: this syntax is
			expected to change prior to 9.7.0 final.) [RT #19248]

2618.	[bug]		The sdb and sdlz db_interator_seek() methods could
			loop infinitely. [RT #19847]

2617.	[bug]		ifconfig.sh failed to emit an error message when
			run from the wrong location. [RT #19375]

2616.	[bug]		'host' used the nameservers from resolv.conf even
			when a explicit nameserver was specified. [RT #19852]

2615.	[bug]		"__attribute__((unused))" was in the wrong place
			for ia64 gcc builds. [RT #19854]

2614.	[port]		win32: 'named -v' should automatically be executed
			in the foreground. [RT #19844]

2613.	[placeholder]

	--- 9.7.0a1 released ---

2612.	[func]		Add default values for the arguments to
			dnssec-keygen.  Without arguments, it will now
			generate a 1024-bit RSASHA1 zone-signing key,
			or with the -f KSK option, a 2048-bit RSASHA1
			key-signing key. [RT #19300]

2611.	[func]		Add -l option to dnssec-dsfromkey to generate
			DLV records instead of DS records. [RT #19300]

2610.	[port]		sunos: Change #2363 was not complete. [RT #19796]

2609.	[func]		Simplify the configuration of dynamic zones:
			- add ddns-confgen command to generate
			  configuration text for named.conf
			- add zone option "ddns-autoconf yes;", which
			  causes named to generate a TSIG session key
			  and allow updates to the zone using that key
			- add '-l' (localhost) option to nsupdate, which
			  causes nsupdate to connect to a locally-running
			  named process using the session key generated
			  by named
			[RT #19284]

2608.	[func]		Perform post signing verification checks in
			dnssec-signzone.  These can be disabled with -P.

			The post sign verification test ensures that for each
			algorithm in use there is at least one non revoked
			self signed KSK key.  That all revoked KSK keys are
			self signed.  That all records in the zone are signed
			by the algorithm.  [RT #19653]

2607.	[bug]		named could incorrectly delete NSEC3 records for
			empty nodes when processing a update request.
			[RT #19749]

2606.	[bug]		"delegation-only" was not being accepted in
			delegation-only type zones. [RT #19717]

2605.	[bug]		Accept DS responses from delegation only zones.
			[RT # 19296]

2604.	[func]		Add support for DNS rebinding attack prevention through
			new options, deny-answer-addresses and
			deny-answer-aliases.  Based on contributed code from
			JD Nurmi, Google. [RT #18192]

2603.	[port]		win32: handle .exe extension of named-checkzone and
			named-comilezone argv[0] names under windows.
			[RT #19767]

2602.	[port]		win32: fix debugging command line build of libisccfg.
			[RT #19767]

2601.	[doc]		Mention file creation mode mask in the
			named manual page.

2600.	[doc]		ARM: miscellaneous reformatting for different
			page widths. [RT #19574]

2599.	[bug]		Address rapid memory growth when validation fails.
			[RT #19654]

2598.	[func]		Reserve the -F flag. [RT #19657]

2597.	[bug]		Handle a validation failure with a insecure delegation
			from a NSEC3 signed master/slave zone.  [RT #19464]

2596.	[bug]		Stale tree nodes of cache/dynamic rbtdb could stay
			long, leading to inefficient memory usage or rejecting
			newer cache entries in the worst case. [RT #19563]

2595.	[bug]		Fix unknown extended rcodes in dig. [RT #19625]

2594.	[func]		Have rndc warn if using its default configuration
			file when the key file also exists. [RT #19424]

2593.	[bug]		Improve a corner source of SERVFAILs [RT #19632]

2592.	[bug]		Treat "any" as a type in nsupdate. [RT #19455]

2591.	[bug]		named could die when processing a update in
			removed_orphaned_ds(). [RT #19507]

2590.	[func]		Report zone/class of "update with no effect".
			[RT #19542]

2589.	[bug]		dns_db_unregister() failed to clear '*dbimp'.
			[RT #19626]

2588.	[bug]		SO_REUSEADDR could be set unconditionally after failure
			of bind(2) call.  This should be rare and mostly
			harmless, but may cause interference with other
			processes that happen to use the same port. [RT #19642]

2587.	[func]		Improve logging by reporting serial numbers for
			when zone serial has gone backwards or unchanged.
			[RT #19506]

2586.	[bug]		Missing cleanup of SIG rdataset in searching a DLZ DB
			or SDB. [RT #19577]

2585.	[bug]		Uninitialized socket name could be referenced via a
			statistics channel, triggering an assertion failure in
			XML rendering. [RT #19427]

2584.	[bug]		alpha: gcc optimization could break atomic operations.
			[RT #19227]

2583.	[port]		netbsd: provide a control to not add the compile
			date to the version string, -DNO_VERSION_DATE.

2582.	[bug]		Don't emit warning log message when we attempt to
			remove non-existent journal. [RT #19516]

2581.	[contrib]	dlz/mysql set MYSQL_OPT_RECONNECT option on connection.
			Requires MySQL 5.0.19 or later. [RT #19084]

2580.	[bug]		UpdateRej statistics counter could be incremented twice
			for one rejection. [RT #19476]

2579.	[bug]		DNSSEC lookaside validation failed to handle unknown
			algorithms. [RT #19479]

2578.	[bug]		Changed default sig-signing-type to 65534, because
			65535 turns out to be reserved.  [RT #19477]

2577.	[doc]		Clarified some statistics counters. [RT #19454]

2576.	[bug]		NSEC record were not being correctly signed when
			a zone transitions from insecure to secure.
			Handle such incorrectly signed zones. [RT #19114]

2575.	[func]		New functions dns_name_fromstring() and
			dns_name_tostring(), to simplify conversion
			of a string to a dns_name structure and vice
			versa. [RT #19451]

2574.	[doc]		Document nsupdate -g and -o. [RT #19351]

2573.	[bug]		Replacing a non-CNAME record with a CNAME record in a
			single transaction in a signed zone failed. [RT #19397]

2572.	[func]		Simplify DLV configuration, with a new option
			"dnssec-lookaside auto;"  This is the equivalent
			of "dnssec-lookaside . trust-anchor dlv.isc.org;"
			plus setting a trusted-key for dlv.isc.org.

			Note: The trusted key is hard-coded into named,
			but is also stored in (and can be overridden
			by) $sysconfdir/bind.keys.  As the ISC DLV key
			rolls over it can be kept up to date by replacing
			the bind.keys file with a key downloaded from
			https://www.isc.org/solutions/dlv. [RT #18685]

2571.	[func]		Add a new tool "arpaname" which translates IP addresses
			to the corresponding IN-ADDR.ARPA or IP6.ARPA name.
			[RT #18976]

2570.	[func]		Log the destination address the query was sent to.
			[RT #19209]

2569.	[func]		Move journalprint, nsec3hash, and genrandom
			commands from bin/tests into bin/tools;
			"make install" will put them in $sbindir. [RT #19301]

2568.	[bug]		Report when the write to indicate a otherwise
			successful start fails. [RT #19360]

2567.	[bug]		dst__privstruct_writefile() could miss write errors.
			write_public_key() could miss write errors.
			dnssec-dsfromkey could miss write errors.
			[RT #19360]

2566.	[cleanup]	Clarify logged message when an insecure DNSSEC
			response arrives from a zone thought to be secure:
			"insecurity proof failed" instead of "not
			insecure". [RT #19400]

2565.	[func]		Add support for HIP record.  Includes new functions
			dns_rdata_hip_first(), dns_rdata_hip_next()
			and dns_rdata_hip_current().  [RT #19384]

2564.	[bug]		Only take EDNS fallback steps when processing timeouts.
			[RT #19405]

2563.	[bug]		Dig could leak a socket causing it to wait forever
			to exit. [RT #19359]

2562.	[doc]		ARM: miscellaneous improvements, reorganization,
			and some new content.

2561.	[doc]		Add isc-config.sh(1) man page. [RT #16378]

2560.	[bug]		Add #include <config.h> to iptable.c. [RT #18258]

2559.	[bug]		dnssec-dsfromkey could compute bad DS records when
			reading from a K* files.  [RT #19357]

2558.	[func]		Set the ownership of missing directories created
			for pid-file if -u has been specified on the command
			line. [RT #19328]

2557.	[cleanup]	PCI compliance:
			* new libisc log module file
			* isc_dir_chroot() now also changes the working
			  directory to "/".
			* additional INSISTs
			* additional logging when files can't be removed.

2556.	[port]		Solaris: mkdir(2) on tmpfs filesystems does not do the
			error checks in the correct order resulting in the
			wrong error code sometimes being returned. [RT #19249]

2555.	[func]		dig: when emitting a hex dump also display the
			corresponding characters. [RT #19258]

2554.	[bug]		Validation of uppercase queries from NSEC3 zones could
			fail. [RT #19297]

2553.	[bug]		Reference leak on DNSSEC validation errors. [RT #19291]

2552.	[bug]		zero-no-soa-ttl-cache was not being honoured.
			[RT #19340]

2551.	[bug]		Potential Reference leak on return. [RT #19341]

2550.	[bug]		Check --with-openssl=<path> finds <openssl/opensslv.h>.
			[RT #19343]

2549.	[port]		linux: define NR_OPEN if not currently defined.
			[RT #19344]

2548.	[bug]		Install iterated_hash.h. [RT #19335]

2547.	[bug]		openssl_link.c:mem_realloc() could reference an
			out-of-range area of the source buffer.  New public
			function isc_mem_reallocate() was introduced to address
			this bug. [RT #19313]

2546.	[func]		Add --enable-openssl-hash configure flag to use
			OpenSSL (in place of internal routine) for hash
			functions (MD5, SHA[12] and HMAC). [RT #18815]

2545.	[doc]		ARM: Legal hostname checking (check-names) is
			for SRV RDATA too. [RT #19304]

2544.	[cleanup]	Removed unused structure members in adb.c. [RT #19225]

2543.	[contrib]	Update contrib/zkt to version 0.98. [RT #19113]

2542.	[doc]		Update the description of dig +adflag. [RT #19290]

2541.	[bug]		Conditionally update dispatch manager statistics.
			[RT #19247]

2540.	[func]		Add a nibble mode to $GENERATE. [RT #18872]

2539.	[security]	Update the interaction between recursion, allow-query,
			allow-query-cache and allow-recursion.  [RT #19198]

2538.	[bug]		cache/ADB memory could grow over max-cache-size,
			especially with threads and smaller max-cache-size
			values. [RT #19240]

2537.	[func]		Added more statistics counters including those on socket
			I/O events and query RTT histograms. [RT #18802]

2536.	[cleanup]	Silence some warnings when -Werror=format-security is
			specified. [RT #19083]

2535.	[bug]		dig +showsearch and +trace interacted badly. [RT #19091]

2534.	[func]		Check NAPTR records regular expressions and
			replacement strings to ensure they are syntactically
			valid and consistant. [RT #18168]

2533.	[doc]		ARM: document @ (at-sign). [RT #17144]

2532.	[bug]		dig: check the question section of the response to
			see if it matches the asked question. [RT #18495]

2531.	[bug]		Change #2207 was incomplete. [RT #19098]

2530.	[bug]		named failed to reject insecure to secure transitions
			via UPDATE. [RT #19101]

2529.	[cleanup]	Upgrade libtool to silence complaints from recent
			version of autoconf. [RT #18657]

2528.	[cleanup]	Silence spurious configure warning about
			--datarootdir [RT #19096]

2527.	[placeholder]

2526.	[func]		New named option "attach-cache" that allows multiple
			views to share a single cache to save memory and
			improve lookup efficiency.  Based on contributed code
			from Barclay Osborn, Google. [RT #18905]

2525.	[func]		New logging category "query-errors" to provide detailed
			internal information about query failures, especially
			about server failures. [RT #19027]

2524.	[port]		sunos: dnssec-signzone needs strtoul(). [RT #19129]

2523.	[bug]		Random type rdata freed by dns_nsec_typepresent().
			[RT #19112]

2522.	[security]	Handle -1 from DSA_do_verify() and EVP_VerifyFinal().

2521.	[bug]		Improve epoll cross compilation support. [RT #19047]

2520.	[bug]		Update xml statistics version number to 2.0 as change
			#2388 made the schema incompatible to the previous
			version. [RT #19080]

2519.	[bug]		dig/host with -4 or -6 didn't work if more than two
			nameserver addresses of the excluded address family
			preceded in resolv.conf. [RT #19081]

2518.	[func]		Add support for the new CERT types from RFC 4398.
			[RT #19077]

2517.	[bug]		dig +trace with -4 or -6 failed when it chose a
			nameserver address of the excluded address type.
			[RT #18843]

2516.	[bug]		glue sort for responses was performed even when not
			needed. [RT #19039]

2515.	[port]		win32: build dnssec-dsfromkey and dnssec-keyfromlabel.
			[RT #19063]

2514.	[bug]		dig/host failed with -4 or -6 when resolv.conf contains
			a nameserver of the excluded address family.
			[RT #18848]

2513.	[bug]		Fix windows cli build. [RT #19062]

2512.	[func]		Print a summary of the cached records which make up
			the negative response.  [RT #18885]

2511.	[cleanup]	dns_rdata_tofmttext() add const to linebreak.
			[RT #18885]

2510.	[bug]		"dig +sigchase" could trigger REQUIRE failures.
			[RT #19033]

2509.	[bug]		Specifying a fixed query source port was broken.
			[RT #19051]

2508.	[placeholder]

2507.	[func]		Log the recursion quota values when killing the
			oldest query or refusing to recurse due to quota.
			[RT #19022]

2506.	[port]		solaris: Check at configure time if
			hack_shutup_pthreadonceinit is needed. [RT #19037]

2505.	[port]		Treat amd64 similarly to x86_64 when determining
			atomic operation support. [RT #19031]

2504.	[bug]		Address race condition in the socket code. [RT #18899]

2503.	[port]		linux: improve compatibility with Linux Standard
			Base. [RT #18793]

2502.	[cleanup]	isc_radix: Improve compliance with coding style,
			document function in <isc/radix.h>. [RT #18534]

2501.	[func]		$GENERATE now supports all rdata types.  Multi-field
			rdata types need to be quoted.  See the ARM for
			details. [RT #18368]

2500.	[contrib]	contrib/sdb/pgsql/zonetodb.c called non-existent
			function. [RT #18582]

2499.	[port]		solaris: lib/lwres/getaddrinfo.c namespace clash.
			[RT #18837]

	--- 9.6.0rc1 released ---

2498.	[bug]		Removed a bogus function argument used with
			ISC_SOCKET_USE_POLLWATCH: it could cause compiler
			warning or crash named with the debug 1 level
			of logging. [RT #18917]

2497.	[bug]		Don't add RRSIG bit to NSEC3 bit map for insecure
			delegation.

2496.	[bug]		Add sanity length checks to NSID option. [RT #18813]

2495.	[bug]		Tighten RRSIG checks. [RT #18795]

2494.	[bug]		isc/radix.h, dns/sdlz.h and dns/dlz.h were not being
			installed. [RT #18826]

2493.	[bug]		The linux capabilities code was not correctly cleaning
			up after itself. [RT #18767]

2492.	[func]		Rndc status now reports the number of cpus discovered
			and the number of worker threads when running
			multi-threaded. [RT #18273]

2491.	[func]		Attempt to re-use a local port if we are already using
			the port. [RT #18548]

2490.	[port]		aix: work around a kernel bug where IPV6_RECVPKTINFO
			is cleared when IPV6_V6ONLY is set. [RT #18785]

2489.	[port]		solaris: Workaround Solaris's kernel bug about
			/dev/poll:
			http://bugs.opensolaris.org/view_bug.do?bug_id=6724237
			Define ISC_SOCKET_USE_POLLWATCH at build time to enable
			this workaround. [RT #18870]

2488.	[func]		Added a tool, dnssec-dsfromkey, to generate DS records
			from keyset and .key files. [RT #18694]

2487.	[bug]		Give TCP connections longer to complete. [RT #18675]

2486.	[func]		The default locations for named.pid and lwresd.pid
			are now /var/run/named/named.pid and
			/var/run/lwresd/lwresd.pid respectively.

			This allows the owner of the containing directory
			to be set, for "named -u" support, and allows there
			to be a permanent symbolic link in the path, for
			"named -t" support.  [RT #18306]

2485.	[bug]		Change update's the handling of obscured RRSIG
			records.  Not all orphaned DS records were being
			removed. [RT #18828]

2484.	[bug]		It was possible to trigger a REQUIRE failure when
			adding NSEC3 proofs to the response in
			query_addwildcardproof().  [RT #18828]

2483.	[port]		win32: chroot() is not supported. [RT #18805]

2482.	[port]		libxml2: support versions 2.7.* in addition
			to 2.6.*. [RT #18806]

	--- 9.6.0b1 released ---

2481.	[bug]		rbtdb.c:matchparams() failed to handle NSEC3 chain
			collisions.  [RT #18812]

2480.	[bug]		named could fail to emit all the required NSEC3
			records.  [RT #18812]

2479.	[bug]		xfrout:covers was not properly initialized. [RT #18801]

2478.	[bug]		'addresses' could be used uninitialized in
			configure_forward(). [RT #18800]

2477.	[bug]		dig: the global option to print the command line is
			+cmd not print_cmd.  Update the output to reflect
			this. [RT #17008]

2476.	[doc]		ARM: improve documentation for max-journal-size and
			ixfr-from-differences. [RT #15909] [RT #18541]

2475.	[bug]		LRU cache cleanup under overmem condition could purge
			particular entries more aggressively. [RT #17628]

2474.	[bug]		ACL structures could be allocated with insufficient
			space, causing an array overrun. [RT #18765]

2473.	[port]		linux: raise the limit on open files to the possible
			maximum value before spawning threads; 'files'
			specified in named.conf doesn't seem to work with
			threads as expected. [RT #18784]

2472.	[port]		linux: check the number of available cpu's before
			calling chroot as it depends on "/proc". [RT #16923]

2471.	[bug]		named-checkzone was not reporting missing mandatory
			glue when sibling checks were disabled. [RT #18768]

2470.	[bug]		Elements of the isc_radix_node_t could be incorrectly
			overwritten.  [RT# 18719]

2469.	[port]		solaris: Work around Solaris's select() limitations.
			[RT #18769]

2468.	[bug]		Resolver could try unreachable servers multiple times.
			[RT #18739]

2467.	[bug]		Failure of fcntl(F_DUPFD) wasn't logged. [RT #18740]

2466.	[doc]		ARM: explain max-cache-ttl 0 SERVFAIL issue.
			[RT #18302]

2465.	[bug]		Adb's handling of lame addresses was different
			for IPv4 and IPv6. [RT #18738]

2464.	[port]		linux: check that a capability is present before
			trying to set it. [RT #18135]

2463.	[port]		linux: POSIX doesn't include the IPv6 Advanced Socket
			API and glibc hides parts of the IPv6 Advanced Socket
			API as a result.  This is stupid as it breaks how the
			two halves (Basic and Advanced) of the IPv6 Socket API
			were designed to be used but we have to live with it.
			Define _GNU_SOURCE to pull in the IPv6 Advanced Socket
			API. [RT #18388]

2462.	[doc]		Document -m (enable memory usage debugging)
			option for dig. [RT #18757]

2461.	[port]		sunos: Change #2363 was not complete. [RT #17513]

	--- 9.6.0a1 released ---

2460.	[bug]		Don't call dns_db_getnsec3parameters() on the cache.
			[RT #18697]

2459.	[contrib]	Import dnssec-zkt to contrib/zkt. [RT #18448]

2458.	[doc]		ARM: update and correction for max-cache-size.
			[RT #18294]

2457.	[tuning]	max-cache-size is reverted to 0, the previous
			default.  It should be safe because expired cache
			entries are also purged. [RT #18684]

2456.	[bug]		In ACLs, ::/0 and 0.0.0.0/0 would both match any
			address, regardless of family.  They now correctly
			distinguish IPv4 from IPv6.  [RT #18559]

2455.	[bug]		Stop metadata being transferred via axfr/ixfr.
			[RT #18639]

2454.	[func]		nsupdate: you can now set a default ttl. [RT #18317]

2453.	[bug]		Remove NULL pointer dereference in dns_journal_print().
			[RT #18316]

2452.	[func]		Improve bin/test/journalprint. [RT #18316]

2451.	[port]		solaris: handle runtime linking better. [RT #18356]

2450.	[doc]		Fix lwresd docbook problem for manual page.
			[RT #18672]

2449.	[placeholder]

2448.	[func]		Add NSEC3 support. [RT #15452]

2447.	[cleanup]	libbind has been split out as a separate product.

2446.	[func]		Add a new log message about build options on startup.
			A new command-line option '-V' for named is also
			provided to show this information. [RT# 18645]

2445.	[doc]		ARM out-of-date on empty reverse zones (list includes
			RFC1918 address, but these are not yet compiled in).
			[RT #18578]

2444.	[port]		Linux, FreeBSD, AIX: Turn off path mtu discovery
			(clear DF) for UDP responses and requests.

2443.	[bug]		win32: UDP connect() would not generate an event,
			and so connected UDP sockets would never clean up.
			Fix this by doing an immediate WSAConnect() rather
			than an io completion port type for UDP.

2442.	[bug]		A lock could be destroyed twice. [RT# 18626]

2441.	[bug]		isc_radix_insert() could copy radix tree nodes
			incompletely. [RT #18573]

2440.	[bug]		named-checkconf used an incorrect test to determine
			if an ACL was set to none.

2439.	[bug]		Potential NULL dereference in dns_acl_isanyornone().
			[RT #18559]

2438.	[bug]		Timeouts could be logged incorrectly under win32.

2437.	[bug]		Sockets could be closed too early, leading to
			inconsistent states in the socket module. [RT #18298]

2436.	[security]	win32: UDP client handler can be shutdown. [RT #18576]

2435.	[bug]		Fixed an ACL memory leak affecting win32.

2434.	[bug]		Fixed a minor error-reporting bug in
			lib/isc/win32/socket.c.

2433.	[tuning]	Set initial timeout to 800ms.

2432.	[bug]		More Windows socket handling improvements.  Stop
			using I/O events and use IO Completion Ports
			throughout.  Rewrite the receive path logic to make
			it easier to support multiple simultaneous
			requesters in the future.  Add stricter consistency
			checking as a compile-time option (define
			ISC_SOCKET_CONSISTENCY_CHECKS; defaults to off).

2431.	[bug]		Acl processing could leak memory. [RT #18323]

2430.	[bug]		win32: isc_interval_set() could round down to
			zero if the input was less than NS_INTERVAL
			nanoseconds.  Round up instead. [RT #18549]

2429.	[doc]		nsupdate should be in section 1 of the man pages.
			[RT #18283]

2428.	[bug]		dns_iptable_merge() mishandled merges of negative
			tables. [RT #18409]

2427.	[func]		Treat DNSKEY queries as if "minimal-response yes;"
			was set. [RT #18528]

2426.	[bug]		libbind: inet_net_pton() can sometimes return the
			wrong value if excessively large net masks are
			supplied. [RT #18512]

2425.	[bug]		named didn't detect unavailable query source addresses
			at load time. [RT #18536]

2424.	[port]		configure now probes for a working epoll
			implementation.  Allow the use of kqueue,
			epoll and /dev/poll to be selected at compile
			time. [RT #18277]

2423.	[security]	Randomize server selection on queries, so as to
			make forgery a little more difficult.  Instead of
			always preferring the server with the lowest RTT,
			pick a server with RTT within the same 128
			millisecond band.  [RT #18441]

2422.	[bug]		Handle the special return value of a empty node as
			if it was a NXRRSET in the validator. [RT #18447]

2421.	[func]		Add new command line option '-S' for named to specify
			the max number of sockets. [RT #18493]
			Use caution: this option may not work for some
			operating systems without rebuilding named.

2420.	[bug]		Windows socket handling cleanup.  Let the io
			completion event send out canceled read/write
			done events, which keeps us from writing to memory
			we no longer have ownership of.  Add debugging
			socket_log() function.  Rework TCP socket handling
			to not leak sockets.

2419.	[cleanup]	Document that isc_socket_create() and isc_socket_open()
			should not be used for isc_sockettype_fdwatch sockets.
			[RT #18521]

2418.	[bug]		AXFR request on a DLZ could trigger a REQUIRE failure
			[RT #18430]

2417.	[bug]		Connecting UDP sockets for outgoing queries could
			unexpectedly fail with an 'address already in use'
			error. [RT #18411]

2416.	[func]		Log file descriptors that cause exceeding the
			internal maximum. [RT #18460]

2415.	[bug]		'rndc dumpdb' could trigger various assertion failures
			in rbtdb.c. [RT #18455]

2414.	[bug]		A masterdump context held the database lock too long,
			causing various troubles such as dead lock and
			recursive lock acquisition. [RT #18311, #18456]

2413.	[bug]		Fixed an unreachable code path in socket.c. [RT #18442]

2412.	[bug]		win32: address a resource leak. [RT #18374]

2411.	[bug]		Allow using a larger number of sockets than FD_SETSIZE
			for select().  To enable this, set ISC_SOCKET_MAXSOCKETS
			at compilation time.  [RT #18433]

			Note: with changes #2469 and #2421 above, there is no
			need to tweak ISC_SOCKET_MAXSOCKETS at compilation time
			any more.

2410.	[bug]		Correctly delete m_versionInfo. [RT #18432]

2409.	[bug]		Only log that we disabled EDNS processing if we were
			subsequently successful.  [RT #18029]

2408.	[bug]		A duplicate TCP dispatch event could be sent, which
			could then trigger an assertion failure in
			resquery_response().  [RT #18275]

2407.	[port]		hpux: test for sys/dyntune.h. [RT #18421]

2406.	[placeholder]

2405.	[cleanup]	The default value for dnssec-validation was changed to
			"yes" in 9.5.0-P1 and all subsequent releases; this
			was inadvertently omitted from CHANGES at the time.

2404.	[port]		hpux: files unlimited support.

2403.	[bug]		TSIG context leak. [RT #18341]

2402.	[port]		Support Solaris 2.11 and over. [RT #18362]

2401.	[bug]		Expect to get E[MN]FILE errno internal_accept()
			(from accept() or fcntl() system calls). [RT #18358]

2400.	[bug]		Log if kqueue()/epoll_create()/open(/dev/poll) fails.
			[RT #18297]

2399.	[placeholder]

2398.	[bug]		Improve file descriptor management.  New,
			temporary, named.conf option reserved-sockets,
			default 512. [RT #18344]

2397.	[bug]		gssapi_functions had too many elements. [RT #18355]

2396.	[bug]		Don't set SO_REUSEADDR for randomized ports.
			[RT #18336]

2395.	[port]		Avoid warning and no effect from "files unlimited"
			on Linux when running as root. [RT #18335]

2394.	[bug]		Default configuration options set the limit for
			open files to 'unlimited' as described in the
			documentation. [RT #18331]

2393.	[bug]		nested acls containing keys could trigger an
			assertion in acl.c. [RT #18166]

2392.	[bug]		remove 'grep -q' from acl test script, some platforms
			don't support it. [RT #18253]

2391.	[port]		hpux: cover additional recvmsg() error codes.
			[RT #18301]

2390.	[bug]		dispatch.c could make a false warning on 'odd socket'.
			[RT #18301].

2389.	[bug]		Move the "working directory writable" check to after
			the ns_os_changeuser() call. [RT #18326]

2388.	[bug]		Avoid using tables for layout purposes in
			statistics XSL [RT #18159].

2387.	[bug]		Silence compiler warnings in lib/isc/radix.c.
			[RT #18147] [RT #18258]

2386.	[func]		Add warning about too small 'open files' limit.
			[RT #18269]

2385.	[bug]		A condition variable in socket.c could leak in
			rare error handling [RT #17968].

2384.	[security]	Fully randomize UDP query ports to improve
			forgery resilience. [RT #17949, #18098]

2383.	[bug]		named could double queries when they resulted in
			SERVFAIL due to overkilling EDNS0 failure detection.
			[RT #18182]

2382.	[doc]		Add descriptions of DHCID, IPSECKEY, SPF and SSHFP
			to ARM.

2381.	[port]		dlz/mysql: support multiple install layouts for
			mysql.  <prefix>/include/{,mysql/}mysql.h and
			<prefix>/lib/{,mysql/}. [RT #18152]

2380.	[bug]		dns_view_find() was not returning NXDOMAIN/NXRRSET
			proofs which, in turn, caused validation failures
			for insecure zones immediately below a secure zone
			the server was authoritative for. [RT #18112]

2379.	[contrib]	queryperf/gen-data-queryperf.py: removed redundant
			TLDs and supported RRs with TTLs [RT #17972]

2378.	[bug]		gssapi_functions{} had a redundant member in BIND 9.5.
			[RT #18169]

2377.	[bug]		Address race condition in dnssec-signzone. [RT #18142]

2376.	[bug]		Change #2144 was not complete.

2375.	[placeholder]

2374.	[bug]		"blackhole" ACLs could cause named to segfault due
			to some uninitialized memory. [RT #18095]

2373.	[bug]		Default values of zone ACLs were re-parsed each time a
			new zone was configured, causing an overconsumption
			of memory. [RT #18092]

2372.	[bug]		Fixed incorrect TAG_HMACSHA256_BITS value [RT #18047]

2371.	[doc]		Add +nsid option to dig man page. [RT #18039]

2370.	[bug]		"rndc freeze" could trigger an assertion in named
			when called on a nonexistent zone. [RT #18050]

2369.	[bug]		libbind: Array bounds overrun on read in bitncmp().
			[RT #18054]

2368.	[port]		Linux: use libcap for capability management if
			possible. [RT# 18026]

2367.	[bug]		Improve counting of dns_resstatscounter_retry
			[RT #18030]

2366.	[bug]		Adb shutdown race. [RT #18021]

2365.	[bug]		Fix a bug that caused dns_acl_isany() to return
			spurious results. [RT #18000]

2364.	[bug]		named could trigger a assertion when serving a
			malformed signed zone. [RT #17828]

2363.	[port]		sunos: pre-set "lt_cv_sys_max_cmd_len=4096;".
			[RT #17513]

2362.	[cleanup]	Make "rrset-order fixed" a compile-time option.
			settable by "./configure --enable-fixed-rrset".
			Disabled by default. [RT #17977]

2361.	[bug]		"recursion" statistics counter could be counted
			multiple times for a single query.  [RT #17990]

2360.	[bug]		Fix a condition where we release a database version
			(which may acquire a lock) while holding the lock.

2359.	[bug]		Fix NSID bug. [RT #17942]

2358.	[doc]		Update host's default query description. [RT #17934]

2357.	[port]		Don't use OpenSSL's engine support in versions before
			OpenSSL 0.9.7f. [RT #17922]

2356.	[bug]		Built in mutex profiler was not scalable enough.
			[RT #17436]

2355.	[func]		Extend the number statistics counters available.
			[RT #17590]

2354.	[bug]		Failed to initialize some rdatasetheader_t elements.
			[RT #17927]

2353.	[func]		Add support for Name Server ID (RFC 5001).
			'dig +nsid' requests NSID from server.
			'request-nsid yes;' causes recursive server to send
			NSID requests to upstream servers.  Server responds
			to NSID requests with the string configured by
			'server-id' option.  [RT #17091]

2352.	[bug]		Various GSS_API fixups. [RT #17729]

2351.	[bug]		convertxsl.pl generated very long lines. [RT #17906]

2350.	[port]		win32: IPv6 support. [RT #17797]

2349.	[func]		Provide incremental re-signing support for secure
			dynamic zones. [RT #1091]

2348.	[func]		Use the EVP interface to OpenSSL. Add PKCS#11 support.
			Documentation is in the new README.pkcs11 file.
			New tool, dnssec-keyfromlabel, which takes the
			label of a key pair in a HSM and constructs a DNS
			key pair for use by named and dnssec-signzone.
			[RT #16844]

2347.	[bug]		Delete now traverses the RB tree in the canonical
			order. [RT #17451]

2346.	[func]		Memory statistics now cover all active memory contexts
			in increased detail. [RT #17580]

2345.	[bug]		named-checkconf failed to detect when forwarders
			were set at both the options/view level and in
			a root zone. [RT #17671]

2344.	[bug]		Improve "logging{ file ...; };" documentation.
			[RT #17888]

2343.	[bug]		(Seemingly) duplicate IPv6 entries could be
			created in ADB. [RT #17837]

2342.	[func]		Use getifaddrs() if available under Linux. [RT #17224]

2341.	[bug]		libbind: add missing -I../include for off source
			tree builds. [RT #17606]

2340.	[port]		openbsd: interface configuration. [RT #17700]

2339.	[port]		tru64: support for libbind. [RT #17589]

2338.	[bug]		check_ds() could be called with a non DS rdataset.
			[RT #17598]

2337.	[bug]		BUILD_LDFLAGS was not being correctly set.  [RT #17614]

2336.	[func]		If "named -6" is specified then listen on all IPv6
			interfaces if there are not listen-on-v6 clauses in
			named.conf.  [RT #17581]

2335.	[port]		sunos:  libbind and *printf() support for long long.
			[RT #17513]

2334.	[bug]		Bad REQUIRES in fromstruct_in_naptr(),  off by one
			bug in fromstruct_txt(). [RT #17609]

2333.	[bug]		Fix off by one error in isc_time_nowplusinterval().
			[RT #17608]

2332.	[contrib]	query-loc-0.4.0. [RT #17602]

2331.	[bug]		Failure to regenerate any signatures was not being
			reported nor being past back to the UPDATE client.
			[RT #17570]

2330.	[bug]		Remove potential race condition when handling
			over memory events. [RT #17572]

			WARNING: API CHANGE: over memory callback
			function now needs to call isc_mem_waterack().
			See <isc/mem.h> for details.

2329.	[bug]		Clearer help text for dig's '-x' and '-i' options.

2328.	[maint]		Add AAAA addresses for A.ROOT-SERVERS.NET,
			F.ROOT-SERVERS.NET, H.ROOT-SERVERS.NET,
			J.ROOT-SERVERS.NET, K.ROOT-SERVERS.NET and
			M.ROOT-SERVERS.NET.

2327.	[bug]		It was possible to dereference a NULL pointer in
			rbtdb.c.  Implement dead node processing in zones as
			we do for caches. [RT #17312]

2326.	[bug]		It was possible to trigger a INSIST in the acache
			processing.

2325.	[port]		Linux: use capset() function if available. [RT #17557]

2324.	[bug]		Fix IPv6 matching against "any;". [RT #17533]

2323.	[port]		tru64: namespace clash. [RT #17547]

2322.	[port]		MacOS: work around the limitation of setrlimit()
			for RLIMIT_NOFILE. [RT #17526]

2321.	[placeholder]

2320.	[func]		Make statistics counters thread-safe for platforms
			that support certain atomic operations. [RT #17466]

2319.	[bug]		Silence Coverity warnings in
			lib/dns/rdata/in_1/apl_42.c. [RT #17469]

2318.	[port]		sunos fixes for libbind.  [RT #17514]

2317.	[bug]		"make distclean" removed bind9.xsl.h. [RT #17518]

2316.	[port]		Missing #include <isc/print.h> in lib/dns/gssapictx.c.
			[RT #17513]

2315.	[bug]		Used incorrect address family for mapped IPv4
			addresses in acl.c. [RT #17519]

2314.	[bug]		Uninitialized memory use on error path in
			bin/named/lwdnoop.c.  [RT #17476]

2313.	[cleanup]	Silence Coverity warnings. Handle private stacks.
			[RT #17447] [RT #17478]

2312.	[cleanup]	Silence Coverity warning in lib/isc/unix/socket.c.
			[RT #17458]

2311.	[bug]		IPv6 addresses could match IPv4 ACL entries and
			vice versa. [RT #17462]

2310.	[bug]		dig, host, nslookup: flush stdout before emitting
			debug/fatal messages.  [RT #17501]

2309.	[cleanup]	Fix Coverity warnings in lib/dns/acl.c and iptable.c.
			[RT #17455]

2308.	[cleanup]	Silence Coverity warning in bin/named/controlconf.c.
			[RT #17495]

2307.	[bug]		Remove infinite loop from lib/dns/sdb.c. [RT #17496]

2306.	[bug]		Remove potential race from lib/dns/resolver.c.
			[RT #17470]

2305.	[security]	inet_network() buffer overflow. CVE-2008-0122.

2304.	[bug]		Check returns from all dns_rdata_tostruct() calls.
			[RT #17460]

2303.	[bug]		Remove unnecessary code from bin/named/lwdgnba.c.
			[RT #17471]

2302.	[bug]		Fix memset() calls in lib/tests/t_api.c. [RT #17472]

2301.	[bug]		Remove resource leak and fix error messages in
			bin/tests/system/lwresd/lwtest.c. [RT #17474]

2300.	[bug]		Fixed failure to close open file in
			bin/tests/names/t_names.c. [RT #17473]

2299.	[bug]		Remove unnecessary NULL check in
			bin/nsupdate/nsupdate.c. [RT #17475]

2298.	[bug]		isc_mutex_lock() failure not caught in
			bin/tests/timers/t_timers.c. [RT #17468]

2297.	[bug]		isc_entropy_createfilesource() failure not caught in
			bin/tests/dst/t_dst.c. [RT #17467]

2296.	[port]		Allow docbook stylesheet location to be specified to
			configure. [RT #17457]

2295.	[bug]		Silence static overrun error in bin/named/lwaddr.c.
			[RT #17459]

2294.	[func]		Allow the experimental statistics channels to have
			multiple connections and ACL.
			Note: the stats-server and stats-server-v6 options
			available in the previous beta releases are replaced
			with the generic statistics-channels statement.

2293.	[func]		Add ACL regression test. [RT #17375]

2292.	[bug]		Log if the working directory is not writable.
			[RT #17312]

2291.	[bug]		PR_SET_DUMPABLE may be set too late.  Also report
			failure to set PR_SET_DUMPABLE. [RT #17312]

2290.	[bug]		Let AD in the query signal that the client wants AD
			set in the response. [RT #17301]

2289.	[func]		named-checkzone now reports the out-of-zone CNAME
			found. [RT #17309]

2288.	[port]		win32: mark service as running when we have finished
			loading.  [RT #17441]

2287.	[bug]		Use 'volatile' if the compiler supports it. [RT #17413]

2286.	[func]		Allow a TCP connection to be used as a weak
			authentication method for reverse zones.
			New update-policy methods tcp-self and 6to4-self.
			[RT #17378]

2285.	[func]		Test framework for client memory context management.
			[RT #17377]

2284.	[bug]		Memory leak in UPDATE prerequisite processing.
			[RT #17377]

2283.	[bug]		TSIG keys were not attaching to the memory
			context.  TSIG keys should use the rings
			memory context rather than the clients memory
			context. [RT #17377]

2282.	[bug]		Acl code fixups. [RT #17346] [RT #17374]

2281.	[bug]		Attempts to use undefined acls were not being logged.
			[RT #17307]

2280.	[func]		Allow the experimental http server to be reached
			over IPv6 as well as IPv4. [RT #17332]

2279.	[bug]		Use setsockopt(SO_NOSIGPIPE), when available,
			to protect applications from receiving spurious
			SIGPIPE signals when using the resolver.

2278.	[bug]		win32: handle the case where Windows returns no
			search list or DNS suffix. [RT #17354]

2277.	[bug]		Empty zone names were not correctly being caught at
			in the post parse checks. [RT #17357]

2276.	[bug]		Install <dst/gssapi.h>.  [RT# 17359]

2275.	[func]		Add support to dig to perform IXFR queries over UDP.
			[RT #17235]

2274.	[func]		Log zone transfer statistics. [RT #17336]

2273.	[bug]		Adjust log level to WARNING when saving inconsistent
			stub/slave master and journal files. [RT# 17279]

2272.	[bug]		Handle illegal dnssec-lookaside trust-anchor names.
			[RT #17262]

2271.	[bug]		Fix a memory leak in http server code [RT #17100]

2270.	[bug]		dns_db_closeversion() version->writer could be reset
			before it is tested. [RT #17290]

2269.	[contrib]	dbus memory leaks and missing va_end calls. [RT #17232]

2268.	[bug]		0.IN-ADDR.ARPA was missing from the empty zones
			list.

	--- 9.5.0b1 released ---

2267.	[bug]		Radix tree node_num value could be set incorrectly,
			causing positive ACL matches to look like negative
			ones.  [RT #17311]

2266.	[bug]		client.c:get_clientmctx() returned the same mctx
			once the pool of mctx's was filled. [RT #17218]

2265.	[bug]		Test that the memory context's basic_table is non NULL
			before freeing.  [RT #17265]

2264.	[bug]		Server prefix length was being ignored. [RT #17308]

2263.	[bug]		"named-checkconf -z" failed to set default value
			for "check-integrity".  [RT #17306]

2262.	[bug]		Error status from all but the last view could be
			lost. [RT #17292]

2261.	[bug]		Fix memory leak with "any" and "none" ACLs [RT #17272]

2260.	[bug]		Reported wrong clients-per-query when increasing the
			value. [RT #17236]

2259.	[placeholder]

	--- 9.5.0a7 released ---

2258.	[bug]		Fallback from IXFR/TSIG to SOA/AXFR/TSIG broken.
			[RT #17241]

2257.	[bug]		win32: Use the full path to vcredist_x86.exe when
			calling it. [RT #17222]

2256.	[bug]		win32: Correctly register the installation location of
			bindevt.dll. [RT #17159]

2255.	[maint]		L.ROOT-SERVERS.NET is now 199.7.83.42.

2254.	[bug]		timer.c:dispatch() failed to lock timer->lock
			when reading timer->idle allowing it to see
			intermediate values as timer->idle was reset by
			isc_timer_touch(). [RT #17243]

2253.	[func]		"max-cache-size" defaults to 32M.
			"max-acache-size" defaults to 16M.

2252.	[bug]		Fixed errors in sortlist code [RT #17216]

2251.	[placeholder]

2250.	[func]		New flag 'memstatistics' to state whether the
			memory statistics file should be written or not.
			Additionally named's -m option will cause the
			statistics file to be written. [RT #17113]

2249.	[bug]		Only set Authentic Data bit if client requested
			DNSSEC, per RFC 3655 [RT #17175]

2248.	[cleanup]	Fix several errors reported by Coverity. [RT #17160]

2247.	[doc]		Sort doc/misc/options. [RT #17067]

2246.	[bug]		Make the startup of test servers (ans.pl) more
			robust. [RT #17147]

2245.	[bug]		Validating lack of DS records at trust anchors wasn't
			working. [RT #17151]

2244.	[func]		Allow the check of nameserver names against the
			SOA MNAME field to be disabled by specifying
			'notify-to-soa yes;'.  [RT #17073]

2243.	[func]		Configuration files without a newline at the end now
			parse without error. [RT #17120]

2242.	[bug]		nsupdate: GSS-TSIG support using the Heimdal Kerberos
			library could require a source of random data.
			[RT #17127]

2241.	[func]		nsupdate: add a interactive 'help' command. [RT #17099]

2240.	[bug]		Cleanup nsupdates GSS-TSIG support.  Convert
			a number of INSIST()s into plain fatal() errors
			which report the triggering result code.
			The 'key' command wasn't disabling GSS-TSIG.
			[RT #17099]

2239.	[func]		Ship a pre built bin/named/bind9.xsl.h. [RT #17114]

2238.	[bug]		It was possible to trigger a REQUIRE when a
			validation was canceled. [RT #17106]

2237.	[bug]		libbind: res_init() was not thread aware. [RT #17123]

2236.	[bug]		dnssec-signzone failed to preserve the case of
			of wildcard owner names. [RT #17085]

2235.	[bug]		<isc/atomic.h> was not being installed. [RT #17135]

2234.	[port]		Correct some compiler warnings on SCO OSr5 [RT #17134]

2233.	[func]		Add support for O(1) ACL processing, based on
			radix tree code originally written by Kevin
			Brintnall. [RT #16288]

2232.	[bug]		dns_adb_findaddrinfo() could fail and return
			ISC_R_SUCCESS. [RT #17137]

2231.	[bug]		Building dlzbdb (contrib/dlz/bin/dlzbdb) was broken.
			[RT #17088]

2230.	[bug]		We could INSIST reading a corrupted journal.
			[RT #17132]

2229.	[bug]		Null pointer dereference on query pool creation
			failure. [RT #17133]

2228.	[contrib]	contrib: Change 2188 was incomplete.

2227.	[cleanup]	Tidied up the FAQ. [RT #17121]

2226.	[placeholder]

2225.	[bug]		More support for systems with no IPv4 addresses.
			[RT #17111]

2224.	[bug]		Defer journal compaction if a xfrin is in progress.
			[RT #17119]

2223.	[bug]		Make a new journal when compacting. [RT #17119]

2222.	[func]		named-checkconf now checks server key references.
			[RT #17097]

2221.	[bug]		Set the event result code to reflect the actual
			record turned to caller when a cache update is
			rejected due to a more credible answer existing.
			[RT #17017]

2220.	[bug]		win32: Address a race condition in final shutdown of
			the Windows socket code. [RT #17028]

2219.	[bug]		Apply zone consistency checks to additions, not
			removals, when updating. [RT #17049]

2218.	[bug]		Remove unnecessary REQUIRE from dns_validator_create().
			[RT #16976]

2217.	[func]		Adjust update log levels. [RT #17092]

2216.	[cleanup]	Fix a number of errors reported by Coverity.
			[RT #17094]

2215.	[bug]		Bad REQUIRE check isc_hmacsha1_verify(). [RT #17094]

2214.	[bug]		Deregister OpenSSL lock callback when cleaning
			up.  Reorder OpenSSL cleanup so that RAND_cleanup()
			is called before the locks are destroyed. [RT #17098]

2213.	[bug]		SIG0 diagnostic failure messages were looking at the
			wrong status code. [RT #17101]

2212.	[func]		'host -m' now causes memory statistics and active
			memory to be printed at exit. [RT 17028]

2211.	[func]		Update "dynamic update temporarily disabled" message.
			[RT #17065]

2210.	[bug]		Deleting class specific records via UPDATE could
			fail.  [RT #17074]

2209.	[port]		osx: linking against user supplied static OpenSSL
			libraries failed as the system ones were still being
			found. [RT #17078]

2208.	[port]		win32: make sure both build methods produce the
			same output. [RT #17058]

2207.	[port]		Some implementations of getaddrinfo() fail to set
			ai_canonname correctly. [RT #17061]

	--- 9.5.0a6 released ---

2206.	[security]	"allow-query-cache" and "allow-recursion" now
			cross inherit from each other.

			If allow-query-cache is not set in named.conf then
			allow-recursion is used if set, otherwise allow-query
			is used if set, otherwise the default (localnets;
			localhost;) is used.

			If allow-recursion is not set in named.conf then
			allow-query-cache is used if set, otherwise allow-query
			is used if set, otherwise the default (localnets;
			localhost;) is used.

			[RT #16987]

2205.	[bug]		libbind: change #2119 broke thread support. [RT #16982]

2204.	[bug]		"rndc flushanme name unknown-view" caused named
			to crash. [RT #16984]

2203.	[security]	Query id generation was cryptographically weak.
			[RT # 16915]

2202.	[security]	The default acls for allow-query-cache and
			allow-recursion were not being applied. [RT #16960]

2201.	[bug]		The build failed in a separate object directory.
			[RT #16943]

2200.	[bug]		The search for cached NSEC records was stopping to
			early leading to excessive DLV queries. [RT #16930]

2199.	[bug]		win32: don't call WSAStartup() while loading dlls.
			[RT #16911]

2198.	[bug]		win32: RegCloseKey() could be called when
			RegOpenKeyEx() failed. [RT #16911]

2197.	[bug]		Add INSIST to catch negative responses which are
			not setting the event result code appropriately.
			[RT #16909]

2196.	[port]		win32: yield processor while waiting for once to
			to complete. [RT #16958]

2195.	[func]		dnssec-keygen now defaults to nametype "ZONE"
			when generating DNSKEYs. [RT #16954]

2194.	[bug]		Close journal before calling 'done' in xfrin.c.

	--- 9.5.0a5 released ---

2193.	[port]		win32: BINDInstall.exe is now linked statically.
			[RT #16906]

2192.	[port]		win32: use vcredist_x86.exe to install Visual
			Studio's redistributable dlls if building with
			Visual Stdio 2005 or later.

2191.	[func]		named-checkzone now allows dumping to stdout (-).
			named-checkconf now has -h for help.
			named-checkzone now has -h for help.
			rndc now has -h for help.
			Better handling of '-?' for usage summaries.
			[RT #16707]

2190.	[func]		Make fallback to plain DNS from EDNS due to timeouts
			more visible.  New logging category "edns-disabled".
			[RT #16871]

2189.	[bug]		Handle socket() returning EINTR. [RT #15949]

2188.	[contrib]	queryperf: autoconf changes to make the search for
			libresolv or libbind more robust. [RT #16299]

2187.	[bug]		query_addds(), query_addwildcardproof() and
			query_addnxrrsetnsec() should take a version
			argument. [RT #16368]

2186.	[port]		cygwin: libbind: check for struct sockaddr_storage
			independently of IPv6. [RT #16482]

2185.	[port]		sunos: libbind: check for ssize_t, memmove() and
			memchr(). [RT #16463]

2184.	[bug]		bind9.xsl.h didn't build out of the source tree.
			[RT #16830]

2183.	[bug]		dnssec-signzone didn't handle offline private keys
			well.  [RT #16832]

2182.	[bug]		dns_dispatch_createtcp() and dispatch_createudp()
			could return ISC_R_SUCCESS when they ran out of
			memory. [RT #16365]

2181.	[port]		sunos: libbind: add paths.h from BIND 8. [RT #16462]

2180.	[cleanup]	Remove bit test from 'compress_test' as they
			are no longer needed. [RT #16497]

2179.	[func]		'rndc command zone' will now find 'zone' if it is
			unique to all the views. [RT #16821]

2178.	[bug]		'rndc reload' of a slave or stub zone resulted in
			a reference leak. [RT #16867]

2177.	[bug]		Array bounds overrun on read (rcodetext) at
			debug level 10+. [RT #16798]

2176.	[contrib]	dbus update to handle race condition during
			initialization (Bugzilla 235809). [RT #16842]

2175.	[bug]		win32: windows broadcast condition variable support
			was broken. [RT #16592]

2174.	[bug]		I/O errors should always be fatal when reading
			master files. [RT #16825]

2173.	[port]		win32: When compiling with MSVS 2005 SP1 we also
			need to ship Microsoft.VC80.MFCLOC.

	--- 9.5.0a4 released ---

2172.	[bug]		query_addsoa() was being called with a non zone db.
			[RT #16834]

2171.	[bug]		Handle breaks in DNSSEC trust chains where the parent
			servers are not DS aware (DS queries to the parent
			return a referral to the child).

2170.	[func]		Add acache processing to test suite. [RT #16711]

2169.	[bug]		host, nslookup: when reporting NXDOMAIN report the
			given name and not the last name searched for.
			[RT #16763]

2168.	[bug]		nsupdate: in non-interactive mode treat syntax errors
			as fatal errors. [RT #16785]

2167.	[bug]		When re-using a automatic zone named failed to
			attach it to the new view. [RT #16786]

	--- 9.5.0a3 released ---

2166.	[bug]		When running in batch mode, dig could misinterpret
			a server address as a name to be looked up, causing
			unexpected output. [RT #16743]

2165.	[func]		Allow the destination address of a query to determine
			if we will answer the query or recurse.
			allow-query-on, allow-recursion-on and
			allow-query-cache-on. [RT #16291]

2164.	[bug]		The code to determine how named-checkzone /
			named-compilezone was called failed under windows.
			[RT #16764]

2163.	[bug]		If only one of query-source and query-source-v6
			specified a port the query pools code broke (change
			2129).  [RT #16768]

2162.	[func]		Allow "rrset-order fixed" to be disabled at compile
			time. [RT #16665]

2161.	[bug]		Fix which log messages are emitted for 'rndc flush'.
			[RT #16698]

2160.	[bug]		libisc wasn't handling NULL ifa_addr pointers returned
			from getifaddrs(). [RT #16708]

	--- 9.5.0a2 released ---

2159.	[bug]		Array bounds overrun in acache processing. [RT #16710]

2158.	[bug]		ns_client_isself() failed to initialize key
			leading to a REQUIRE failure. [RT #16688]

2157.	[func]		dns_db_transfernode() created. [RT #16685]

2156.	[bug]		Fix node reference leaks in lookup.c:lookup_find(),
			resolver.c:validated() and resolver.c:cache_name().
			Fix a memory leak in rbtdb.c:free_noqname().
			Make lookup.c:lookup_find() robust against
			event leaks. [RT #16685]

2155.	[contrib]	SQLite sdb module from jaboydjr@netwalk.com.
			[RT #16694]

2154.	[func]		Scoped (e.g. IPv6 link-local) addresses may now be
			matched in acls by omitting the scope. [RT #16599]

2153.	[bug]		nsupdate could leak memory. [RT #16691]

2152.	[cleanup]	Use sizeof(buf) instead of fixed number in
			dighost.c:get_trusted_key(). [RT #16678]

2151.	[bug]		Missing newline in usage message for journalprint.
			[RT #16679]

2150.	[bug]		'rrset-order cyclic' uniformly distribute the
			starting point for the first response for a given
			RRset. [RT #16655]

2149.	[bug]		isc_mem_checkdestroyed() failed to abort on
			if there were still active memory contexts.
			[RT #16672]

2148.	[func]		Add positive logging for rndc commands. [RT #14623]

2147.	[bug]		libbind: remove potential buffer overflow from
			hmac_link.c. [RT #16437]

2146.	[cleanup]	Silence Linux's spurious "obsolete setsockopt
			SO_BSDCOMPAT" message. [RT #16641]

2145.	[bug]		Check DS/DLV digest lengths for known digests.
			[RT #16622]

2144.	[cleanup]	Suppress logging of SERVFAIL from forwarders.
			[RT #16619]

2143.	[bug]		We failed to restart the IPv6 client when the
			kernel failed to return the destination the
			packet was sent to. [RT #16613]

2142.	[bug]		Handle master files with a modification time that
			matches the epoch. [RT# 16612]

2141.	[bug]		dig/host should not be setting IDN_ASCCHECK (IDN
			equivalent of LDH checks).  [RT #16609]

2140.	[bug]		libbind: missing unlock on pthread_key_create()
			failures. [RT #16654]

2139.	[bug]		dns_view_find() was being called with wrong type
			in adb.c. [RT #16670]

2138.	[bug]		Lock order reversal in resolver.c. [RT #16653]

2137.	[port]		Mips little endian and/or mips 64 bit are now
			supported for atomic operations. [RT#16648]

2136.	[bug]		nslookup/host looped if there was no search list
			and the host didn't exist. [RT #16657]

2135.	[bug]		Uninitialized rdataset in sdlz.c. [RT# 16656]

2134.	[func]		Additional statistics support. [RT #16666]

2133.	[port]		powerpc:  Support both IBM and MacOS Power PC
			assembler syntaxes. [RT #16647]

2132.	[bug]		Missing unlock on out of memory in
			dns_dispatchmgr_setudp().

2131.	[contrib]	dlz/mysql: AXFR was broken. [RT #16630]

2130.	[func]		Log if CD or DO were set. [RT #16640]

2129.	[func]		Provide a pool of UDP sockets for queries to be
			made over. See use-queryport-pool, queryport-pool-ports
			and queryport-pool-updateinterval.  [RT #16415]

2128.	[doc]		xsltproc --nonet, update DTD versions.  [RT #16635]

2127.	[port]		Improved OpenSSL 0.9.8 support. [RT #16563]

2126.	[security]	Serialize validation of type ANY responses. [RT #16555]

2125.	[bug]		dns_zone_getzeronosoattl() REQUIRE failure if DLZ
			was defined. [RT #16574]

2124.	[security]	It was possible to dereference a freed fetch
			context. [RT #16584]

	--- 9.5.0a1 released ---

2123.	[func]		Use Doxygen to generate internal documentation.
			[RT #11398]

2122.	[func]		Experimental http server and statistics support
			for named via xml.

2121.	[func]		Add a 10 slot dead masters cache (LRU) with a 600
			second timeout. [RT #16553]

2120.	[doc]		Fix markup on nsupdate man page. [RT #16556]

2119.	[compat]	libbind: allow res_init() to succeed enough to
			return the default domain even if it was unable
			to allocate memory.

2118.	[bug]		Handle response with long chains of domain name
			compression pointers which point to other compression
			pointers. [RT #16427]

2117.	[bug]		DNSSEC fixes: named could fail to cache NSEC records
			which could lead to validation failures.  named didn't
			handle negative DS responses that were in the process
			of being validated.  Check CNAME bit before accepting
			NODATA proof. To be able to ignore a child NSEC there
			must be SOA (and NS) set in the bitmap. [RT #16399]

2116.	[bug]		'rndc reload' could cause the cache to continually
			be cleaned. [RT #16401]

2115.	[bug]		'rndc reconfig' could trigger a INSIST if the
			number of masters for a zone was reduced. [RT #16444]

2114.	[bug]		dig/host/nslookup: searches for names with multiple
			labels were failing. [RT #16447]

2113.	[bug]		nsupdate: if a zone is specified it should be used
			for server discover. [RT# 16455]

2112.	[security]	Warn if weak RSA exponent is used. [RT #16460]

2111.	[bug]		Fix a number of errors reported by Coverity.
			[RT #16507]

2110.	[bug]		"minimal-responses yes;" interacted badly with BIND 8
			priming queries. [RT #16491]

2109.	[port]		libbind: silence aix 5.3 compiler warnings. [RT #16502]

2108.	[func]		DHCID support. [RT #16456]

2107.	[bug]		dighost.c: more cleanup of buffers. [RT #16499]

2106.	[func]		'rndc status' now reports named's version. [RT #16426]

2105.	[func]		GSS-TSIG support (RFC 3645).

2104.	[port]		Fix Solaris SMF error message.

2103.	[port]		Add /usr/sfw to list of locations for OpenSSL
			under Solaris.

2102.	[port]		Silence Solaris 10 warnings.

2101.	[bug]		OpenSSL version checks were not quite right.
			[RT #16476]

2100.	[port]		win32: copy libeay32.dll to Build\Debug.
			Copy Debug\named-checkzone to Debug\named-compilezone.

2099.	[port]		win32: more manifest issues.

2098.	[bug]		Race in rbtdb.c:no_references(), which occasionally
			triggered an INSIST failure about the node lock
			reference.  [RT #16411]

2097.	[bug]		named could reference a destroyed memory context
			after being reloaded / reconfigured. [RT #16428]

2096.	[bug]		libbind: handle applications that fail to detect
			res_init() failures better.

2095.	[port]		libbind: alway prototype inet_cidr_ntop_ipv6() and
			net_cidr_ntop_ipv6(). [RT #16388]

2094.	[contrib]	Update named-bootconf.  [RT# 16404]

2093.	[bug]		named-checkzone -s was broken.

2092.	[bug]		win32: dig, host, nslookup.  Use registry config
			if resolv.conf does not exist or no nameservers
			listed. [RT #15877]

2091.	[port]		dighost.c: race condition on cleanup. [RT #16417]

2090.	[port]		win32: Visual C++ 2005 command line manifest support.
			[RT #16417]

2089.	[security]	Raise the minimum safe OpenSSL versions to
			OpenSSL 0.9.7l and OpenSSL 0.9.8d.  Versions
			prior to these have known security flaws which
			are (potentially) exploitable in named. [RT #16391]

2088.	[security]	Change the default RSA exponent from 3 to 65537.
			[RT #16391]

2087.	[port]		libisc failed to compile on OS's w/o a vsnprintf.
			[RT #16382]

2086.	[port]		libbind: FreeBSD now has get*by*_r() functions.
			[RT #16403]

2085.	[doc]		win32: added index.html and README to zip. [RT #16201]

2084.	[contrib]	dbus update for 9.3.3rc2.

2083.	[port]		win32: Visual C++ 2005 support.

2082.	[doc]		Document 'cache-file' as a test only option.

2081.	[port]		libbind: minor 64-bit portability fix in memcluster.c.
			[RT #16360]

2080.	[port]		libbind: res_init.c did not compile on older versions
			of Solaris. [RT #16363]

2079.	[bug]		The lame cache was not handling multiple types
			correctly. [RT #16361]

2078.	[bug]		dnssec-checkzone output style "default" was badly
			named.  It is now called "relative". [RT #16326]

2077.	[bug]		'dnssec-signzone -O raw' wasn't outputting the
			complete signed zone. [RT #16326]

2076.	[bug]		Several files were missing #include <config.h>
			causing build failures on OSF. [RT #16341]

2075.	[bug]		The spillat timer event hander could leak memory.
			[RT #16357]

2074.	[bug]		dns_request_createvia2(), dns_request_createvia3(),
			dns_request_createraw2() and dns_request_createraw3()
			failed to send multiple UDP requests. [RT #16349]

2073.	[bug]		Incorrect semantics check for update policy "wildcard".
			[RT #16353]

2072.	[bug]		We were not generating valid HMAC SHA digests.
			[RT #16320]

2071.	[port]		Test whether gcc accepts -fno-strict-aliasing.
			[RT #16324]

2070.	[bug]		The remote address was not always displayed when
			reporting dispatch failures. [RT #16315]

2069.	[bug]		Cross compiling was not working. [RT #16330]

2068.	[cleanup]	Lower incremental tuning message to debug 1.
			[RT #16319]

2067.	[bug]		'rndc' could close the socket too early triggering
			a INSIST under Windows. [RT #16317]

2066.	[security]	Handle SIG queries gracefully. [RT #16300]

2065.	[bug]		libbind: probe for HPUX prototypes for
			endprotoent_r() and endservent_r().  [RT 16313]

2064.	[bug]		libbind: silence AIX compiler warnings. [RT #16218]

2063.	[bug]		Change #1955 introduced a bug which caused the first
			'rndc flush' call to not free memory. [RT #16244]

2062.	[bug]		'dig +nssearch' was reusing a buffer before it had
			been returned by the socket code. [RT #16307]

2061.	[bug]		Accept expired wildcard message reversed. [RT #16296]

2060.	[bug]		Enabling DLZ support could leave views partially
			configured. [RT #16295]

2059.	[bug]		Search into cache rbtdb could trigger an INSIST
			failure while cleaning up a stale rdataset.
			[RT #16292]

2058.	[bug]		Adjust how we calculate rtt estimates in the presence
			of authoritative servers that drop EDNS and/or CD
			requests.  Also fallback to EDNS/512 and plain DNS
			faster for zones with less than 3 servers.  [RT #16187]

2057.	[bug]		Make setting "ra" dependent on both allow-query-cache
			and allow-recursion. [RT #16290]

2056.	[bug]		dig: ixfr= was not being treated case insensitively
			at all times. [RT #15955]

2055.	[bug]		Missing goto after dropping multicast query.
			[RT #15944]

2054.	[port]		freebsd: do not explicitly link against -lpthread.
			[RT #16170]

2053.	[port]		netbsd:libbind: silence compiler warnings. [RT #16220]

2052.	[bug]		'rndc' improve connect failed message to report
			the failing address. [RT #15978]

2051.	[port]		More strtol() fixes. [RT #16249]

2050.	[bug]		Parsing of NSAP records was not case insensitive.
			[RT #16287]

2049.	[bug]		Restore SOA before AXFR when falling back from
			a attempted IXFR when transferring in a zone.
			Allow a initial SOA query before attempting
			a AXFR to be requested. [RT #16156]

2048.	[bug]		It was possible to loop forever when using
			avoid-v4-udp-ports / avoid-v6-udp-ports when
			the OS always returned the same local port.
			[RT #16182]

2047.	[bug]		Failed to initialize the interface flags to zero.
			[RT #16245]

2046.	[bug]		rbtdb.c:rdataset_setadditional() could cause duplicate
			cleanup [RT #16247].

2045.	[func]		Use lock buckets for acache entries to limit memory
			consumption. [RT #16183]

2044.	[port]		Add support for atomic operations for Itanium.
			[RT #16179]

2043.	[port]		nsupdate/nslookup: Force the flushing of the prompt
			for interactive sessions. [RT#16148]

2042.	[bug]		named-checkconf was incorrectly rejecting the
			logging category "config". [RT #16117]

2041.	[bug]		"configure --with-dlz-bdb=yes" produced a bad
			set of libraries to be linked. [RT #16129]

2040.	[bug]		rbtdb no_references() could trigger an INSIST
			failure with --enable-atomic.  [RT #16022]

2039.	[func]		Check that all buffers passed to the socket code
			have been retrieved when the socket event is freed.
			[RT #16122]

2038.	[bug]		dig/nslookup/host was unlinking from wrong list
			when handling errors. [RT #16122]

2037.	[func]		When unlinking the first or last element in a list
			check that the list head points to the element to
			be unlinked. [RT #15959]

2036.	[bug]		'rndc recursing' could cause trigger a REQUIRE.
			[RT #16075]

2035.	[func]		Make falling back to TCP on UDP refresh failure
			optional. Default "try-tcp-refresh yes;" for BIND 8
			compatibility. [RT #16123]

2034.	[bug]		gcc: set -fno-strict-aliasing. [RT #16124]

2033.	[bug]		We weren't creating multiple client memory contexts
			on demand as expected. [RT #16095]

2032.	[bug]		Remove a INSIST in query_addadditional2(). [RT #16074]

2031.	[bug]		Emit a error message when "rndc refresh" is called on
			a non slave/stub zone. [RT # 16073]

2030.	[bug]		We were being overly conservative when disabling
			openssl engine support. [RT #16030]

2029.	[bug]		host printed out the server multiple times when
			specified on the command line. [RT #15992]

2028.	[port]		linux: socket.c compatibility for old systems.
			[RT #16015]

2027.	[port]		libbind: Solaris x86 support. [RT #16020]

2026.	[bug]		Rate limit the two recursive client exceeded messages.
			[RT #16044]

2025.	[func]		Update "zone serial unchanged" message. [RT #16026]

2024.	[bug]		named emitted spurious "zone serial unchanged"
			messages on reload. [RT #16027]

2023.	[bug]		"make install" should create ${localstatedir}/run and
			${sysconfdir} if they do not exist. [RT #16033]

2022.	[bug]		If dnssec validation is disabled only assert CD if
			CD was requested. [RT #16037]

2021.	[bug]		dnssec-enable no; triggered a REQUIRE. [RT #16037]

2020.	[bug]		rdataset_setadditional() could leak memory. [RT #16034]

2019.	[tuning]	Reduce the amount of work performed per quantum
			when cleaning the cache. [RT #15986]

2018.	[bug]		Checking if the HMAC MD5 private file was broken.
			[RT #15960]

2017.	[bug]		allow-query default was not correct. [RT #15946]

2016.	[bug]		Return a partial answer if recursion is not
			allowed but requested and we had the answer
			to the original qname. [RT #15945]

2015.	[cleanup]	use-additional-cache is now acache-enable for
			consistency.  Default acache-enable off in BIND 9.4
			as it requires memory usage to be configured.
			It may be enabled by default in BIND 9.5 once we
			have more experience with it.

2014.	[func]		Statistics about acache now recorded and sent
			to log. [RT #15976]

2013.	[bug]		Handle unexpected TSIGs on unsigned AXFR/IXFR
			responses more gracefully. [RT #15941]

2012.	[func]		Don't insert new acache entries if acache is full.
			[RT #15970]

2011.	[func]		dnssec-signzone can now update the SOA record of
			the signed zone, either as an increment or as the
			system time(). [RT #15633]

2010.	[placeholder]	rt15958

2009.	[bug]		libbind: Coverity fixes. [RT #15808]

2008.	[func]		It is now possible to enable/disable DNSSEC
			validation from rndc.  This is useful for the
			mobile hosts where the current connection point
			breaks DNSSEC (firewall/proxy).  [RT #15592]

				rndc validation newstate [view]

2007.	[func]		It is now possible to explicitly enable DNSSEC
			validation.  default dnssec-validation no; to
			be changed to yes in 9.5.0.  [RT #15674]

2006.	[security]	Allow-query-cache and allow-recursion now default
			to the built in acls "localnets" and "localhost".

			This is being done to make caching servers less
			attractive as reflective amplifying targets for
			spoofed traffic.  This still leave authoritative
			servers exposed.

			The best fix is for full BCP 38 deployment to
			remove spoofed traffic.

2005.	[bug]		libbind: Retransmission timeouts should be
			based on which attempt it is to the nameserver
			and not the nameserver itself. [RT #13548]

2004.	[bug]		dns_tsig_sign() could pass a NULL pointer to
			dst_context_destroy() when cleaning up after a
			error. [RT #15835]

2003.	[bug]		libbind: The DNS name/address lookup functions could
			occasionally follow a random pointer due to
			structures not being completely zeroed. [RT #15806]

2002.	[bug]		libbind: tighten the constraints on when
			struct addrinfo._ai_pad exists.  [RT #15783]

2001.	[func]		Check the KSK flag when updating a secure dynamic zone.
			New zone option "update-check-ksk yes;".  [RT #15817]

2000.	[bug]		memmove()/strtol() fix was incomplete. [RT #15812]

1999.	[func]		Implement "rrset-order fixed". [RT #13662]

1998.	[bug]		Restrict handling of fifos as sockets to just SunOS.
			This allows named to connect to entropy gathering
			daemons that use fifos instead of sockets. [RT #15840]

1997.	[bug]		Named was failing to replace negative cache entries
			when a positive one for the type was learnt.
			[RT #15818]

1996.	[bug]		nsupdate: if a zone has been specified it should
			appear in the output of 'show'. [RT #15797]

1995.	[bug]		'host' was reporting multiple "is an alias" messages.
			[RT #15702]

1994.	[port]		OpenSSL 0.9.8 support. [RT #15694]

1993.	[bug]		Log messages, via syslog, were missing the space
			after the timestamp if "print-time yes" was specified.
			[RT #15844]

1992.	[bug]		Not all incoming zone transfer messages included the
			view.  [RT #15825]

1991.	[cleanup]	The configuration data, once read, should be treated
			as read only.  Expand the use of const to enforce this
			at compile time. [RT #15813]

1990.	[bug]		libbind:  isc's override of broken gettimeofday()
			implementations was not always effective.
			[RT #15709]

1989.	[bug]		win32: don't check the service password when
			re-installing. [RT #15882]

1988.	[bug]		Remove a bus error from the SHA256/SHA512 support.
			[RT #15878]

1987.	[func]		DS/DLV SHA256 digest algorithm support. [RT #15608]

1986.	[func]		Report when a zone is removed. [RT #15849]

1985.	[protocol]	DLV has now been assigned a official type code of
			32769. [RT #15807]

			Note: care should be taken to ensure you upgrade
			both named and dnssec-signzone at the same time for
			zones with DLV records where named is the master
			server for the zone.  Also any zones that contain
			DLV records should be removed when upgrading a slave
			zone.  You do not however have to upgrade all
			servers for a zone with DLV records simultaneously.

1984.	[func]		dig, nslookup and host now advertise a 4096 byte
			EDNS UDP buffer size by default. [RT #15855]

1983.	[func]		Two new update policies.  "selfsub" and "selfwild".
			[RT #12895]

1982.	[bug]		DNSKEY was being accepted on the parent side of
			a delegation.  KEY is still accepted there for
			RFC 3007 validated updates. [RT #15620]

1981.	[bug]		win32: condition.c:wait() could fail to reattain
			the mutex lock.

1980.	[func]		dnssec-signzone: output the SOA record as the
			first record in the signed zone. [RT #15758]

1979.	[port]		linux: allow named to drop core after changing
			user ids. [RT #15753]

1978.	[port]		Handle systems which have a broken recvmsg().
			[RT #15742]

1977.	[bug]		Silence noisy log message. [RT #15704]

1976.	[bug]		Handle systems with no IPv4 addresses. [RT #15695]

1975.	[bug]		libbind: isc_gethexstring() could misparse multi-line
			hex strings with comments. [RT #15814]

1974.	[doc]		List each of the zone types and associated zone
			options separately in the ARM.

1973.	[func]		TSIG HMACSHA1, HMACSHA224, HMACSHA256, HMACSHA384 and
			HMACSHA512 support. [RT #13606]

1972.	[contrib]	DBUS dynamic forwarders integration from
			Jason Vas Dias <jvdias@redhat.com>.

1971.	[port]		linux: make detection of missing IF_NAMESIZE more
			robust. [RT #15443]

1970.	[bug]		nsupdate: adjust UDP timeout when falling back to
			unsigned SOA query. [RT #15775]

1969.	[bug]		win32: the socket code was freeing the socket
			structure too early. [RT #15776]

1968.	[bug]		Missing lock in resolver.c:validated(). [RT #15739]

1967.	[func]		dig/nslookup/host: warn about missing "QR". [RT #15779]

1966.	[bug]		Don't set CD when we have fallen back to plain DNS.
			[RT #15727]

1965.	[func]		Suppress spurious "recursion requested but not
			available" warning with 'dig +qr'. [RT #15780].

1964.	[func]		Separate out MX and SRV to CNAME checks. [RT #15723]

1963.	[port]		Tru64 4.0E doesn't support send() and recv().
			[RT #15586]

1962.	[bug]		Named failed to clear old update-policy when it
			was removed. [RT #15491]

1961.	[bug]		Check the port and address of responses forwarded
			to dispatch. [RT #15474]

1960.	[bug]		Update code should set NSEC ttls from SOA MINIMUM.
			[RT #15465]

1959.	[func]		Control the zeroing of the negative response TTL to
			a soa query.  Defaults "zero-no-soa-ttl yes;" and
			"zero-no-soa-ttl-cache no;". [RT #15460]

1958.	[bug]		Named failed to update the zone's secure state
			until the zone was reloaded. [RT #15412]

1957.	[bug]		Dig mishandled responses to class ANY queries.
			[RT #15402]

1956.	[bug]		Improve cross compile support, 'gen' is now built
			by native compiler.  See README for additional
			cross compile support information. [RT #15148]

1955.	[bug]		Pre-allocate the cache cleaning iterator. [RT #14998]

1954.	[func]		Named now falls back to advertising EDNS with a
			512 byte receive buffer if the initial EDNS queries
			fail.  [RT #14852]

1953.	[func]		The maximum EDNS UDP response named will send can
			now be set in named.conf (max-udp-size).  This is
			independent of the advertised receive buffer
			(edns-udp-size). [RT #14852]

1952.	[port]		hpux: tell the linker to build a runtime link
			path "-Wl,+b:". [RT #14816].

1951.	[security]	Drop queries from particular well known ports.
			Don't return FORMERR to queries from particular
			well known ports.  [RT #15636]

1950.	[port]		Solaris 2.5.1 and earlier cannot bind() then connect()
			a TCP socket. This prevents the source address being
			set for TCP connections. [RT #15628]

1949.	[func]		Addition memory leakage checks. [RT #15544]

1948.	[bug]		If was possible to trigger a REQUIRE failure in
			xfrin.c:maybe_free() if named ran out of memory.
			[RT #15568]

1947.	[func]		It is now possible to configure named to accept
			expired RRSIGs.  Default "dnssec-accept-expired no;".
			Setting "dnssec-accept-expired yes;" leaves named
			vulnerable to replay attacks.  [RT #14685]

1946.	[bug]		resume_dslookup() could trigger a REQUIRE failure
			when using forwarders. [RT #15549]

1945.	[cleanup]	dnssec-keygen: RSA (RSAMD5) is no longer recommended.
			To generate a RSAMD5 key you must explicitly request
			RSAMD5. [RT #13780]

1944.	[cleanup]	isc_hash_create() does not need a read/write lock.
			[RT #15522]

1943.	[bug]		Set the loadtime after rolling forward the journal.
			[RT #15647]

1942.	[bug]		If the name of a DNSKEY match that of one in
			trusted-keys do not attempt to validate the DNSKEY
			using the parents DS RRset. [RT #15649]

1941.	[bug]		ncache_adderesult() should set eresult even if no
			rdataset is passed to it. [RT #15642]

1940.	[bug]		Fixed a number of error conditions reported by
			Coverity.

1939.	[bug]		The resolver could dereference a null pointer after
			validation if all the queries have timed out.
			[RT #15528]

1938.	[bug]		The validator was not correctly handling unsecure
			negative responses at or below a SEP. [RT #15528]

1937.	[bug]		sdlz doesn't handle RRSIG records. [RT #15564]

1936.	[bug]		The validator could leak memory. [RT #15544]

1935.	[bug]		'acache' was DO sensitive. [RT #15430]

1934.	[func]		Validate pending NS RRsets, in the authority section,
			prior to returning them if it can be done without
			requiring DNSKEYs to be fetched.  [RT #15430]

1933.	[bug]		dump_rdataset_raw() had a incorrect INSIST. [RT #15534]

1932.	[bug]		hpux: LDFLAGS was getting corrupted. [RT #15530]

1931.	[bug]		Per-client mctx could require a huge amount of memory,
			particularly for a busy caching server. [RT #15519]

1930.	[port]		HPUX: ia64 support. [RT #15473]

1929.	[port]		FreeBSD: extend use of PTHREAD_SCOPE_SYSTEM.

1928.	[bug]		Race in rbtdb.c:currentversion(). [RT #15517]

1927.	[bug]		Access to soanode or nsnode in rbtdb violated the
			lock order rule and could cause a dead lock.
			[RT# 15518]

1926.	[bug]		The Windows installer did not check for empty
			passwords.  BINDinstall was being installed in
			the wrong place. [RT #15483]

1925.	[port]		All outer level AC_TRY_RUNs need cross compiling
			defaults. [RT #15469]

1924.	[port]		libbind: hpux ia64 support. [RT #15473]

1923.	[bug]		ns_client_detach() called too early. [RT #15499]

1922.	[bug]		check-tool.c:setup_logging() missing call to
			dns_log_setcontext().

1921.	[bug]		Client memory contexts were not using internal
			malloc. [RT# 15434]

1920.	[bug]		The cache rbtdb lock array was too small to
			have the desired performance characteristics.
			[RT #15454]

1919.	[contrib]	queryperf: a set of new features: collecting/printing
			response delays, printing intermediate results, and
			adjusting query rate for the "target" qps.

1918.	[bug]		Memory leak when checking acls. [RT #15391]

1917.	[doc]		funcsynopsisinfo wasn't being treated as verbatim
			when generating man pages. [RT #15385]

1916.	[func]		Integrate contributed IDN code from JPNIC. [RT #15383]

1915.	[bug]		dig +ndots was broken. [RT #15215]

1914.	[protocol]	DS is required to accept mnemonic algorithms
			(RFC 4034).  Still emit numeric algorithms for
			compatibility with RFC 3658. [RT #15354]

1913.	[func]		Integrate contributed DLZ code into named. [RT #11382]

1912.	[port]		aix: atomic locking for powerpc. [RT #15020]

1911.	[bug]		Update windows socket code. [RT #14965]

1910.	[bug]		dig's +sigchase code overhauled. [RT #14933]

1909.	[bug]		The DLV code has been re-worked to make no longer
			query order sensitive. [RT #14933]

1908.	[func]		dig now warns if 'RA' is not set in the answer when
			'RD' was set in the query.  host/nslookup skip servers
			that fail to set 'RA' when 'RD' is set unless a server
			is explicitly set.  [RT #15005]

1907.	[func]		host/nslookup now continue (default)/fail on SERVFAIL.
			[RT #15006]

1906.	[func]		dig now has a '-q queryname' and '+showsearch' options.
			[RT #15034]

1905.	[bug]		Strings returned from cfg_obj_asstring() should be
			treated as read-only.  The prototype for
			cfg_obj_asstring() has been updated to reflect this.
			[RT #15256]

1904.	[func]		Automatic empty zone creation for D.F.IP6.ARPA and
			friends.  Note: RFC 1918 zones are not yet covered by
			this but are likely to be in a future release.

			New options: empty-server, empty-contact,
			empty-zones-enable and disable-empty-zone.

1903.	[func]		ISC string copy API.

1902.	[func]		Attempt to make the amount of work performed in a
			iteration self tuning.  The covers nodes clean from
			the cache per iteration, nodes written to disk when
			rewriting a master file and nodes destroyed per
			iteration when destroying a zone or a cache.
			[RT #14996]

1901.	[cleanup]	Don't add DNSKEY records to the additional section.

1900.	[bug]		ixfr-from-differences failed to ensure that the
			serial number increased. [RT #15036]

1899.	[func]		named-checkconf now validates update-policy entries.
			[RT #14963]

1898.	[bug]		Extend ISC_SOCKADDR_FORMATSIZE and
			ISC_NETADDR_FORMATSIZE to allow for scope details.

1897.	[func]		x86 and x86_64 now have separate atomic locking
			implementations.

1896.	[bug]		Recursive clients soft quota support wasn't working
			as expected. [RT #15103]

1895.	[bug]		A escaped character is, potentially, converted to
			the output character set too early. [RT #14666]

1894.	[doc]		Review ARM for BIND 9.4.

1893.	[port]		Use uintptr_t if available. [RT #14606]

1892.	[func]		Support for SPF rdata type. [RT #15033]

1891.	[port]		freebsd: pthread_mutex_init can fail if it runs out
			of memory. [RT #14995]

1890.	[func]		Raise the UDP receive buffer size to 32k if it is
			less than 32k. [RT #14953]

1889.	[port]		sunos: non blocking i/o support. [RT #14951]

1888.	[func]		Support for IPSECKEY rdata type. [RT #14967]

1887.	[bug]		The cache could delete expired records too fast for
			clients with a virtual time in the past. [RT #14991]

1886.	[bug]		fctx_create() could return success even though it
			failed. [RT #14993]

1885.	[func]		dig: report the number of extra bytes still left in
			the packet after processing all the records.

1884.	[cleanup]	dighost.c: move external declarations into <dig/dig.h>.

1883.	[bug]		dnssec-signzone, dnssec-keygen: handle negative debug
			levels. [RT #14962]

1882.	[func]		Limit the number of recursive clients that can be
			waiting for a single query (<qname,qtype,qclass>) to
			resolve.  New options clients-per-query and
			max-clients-per-query.

1881.	[func]		Add a system test for named-checkconf. [RT #14931]

1880.	[func]		The lame cache is now done on a <qname,qclass,qtype>
			basis as some servers only appear to be lame for
			certain query types.  [RT #14916]

1879.	[func]		"USE INTERNAL MALLOC" is now runtime selectable.
			[RT #14892]

1878.	[func]		Detect duplicates of UDP queries we are recursing on
			and drop them.  New stats category "duplicate".
			[RT #2471]

1877.	[bug]		Fix unreasonably low quantum on call to
			dns_rbt_destroy2().  Remove unnecessary unhash_node()
			call. [RT #14919]

1876.	[func]		Additional memory debugging support to track size
			and mctx arguments. [RT #14814]

1875.	[bug]		process_dhtkey() was using the wrong memory context
			to free some memory. [RT #14890]

1874.	[port]		sunos: portability fixes. [RT #14814]

1873.	[port]		win32: isc__errno2result() now reports its caller.
			[RT #13753]

1872.	[port]		win32: Handle ERROR_NETNAME_DELETED.  [RT #13753]

1871.	[placeholder]

1870.	[func]		Added framework for handling multiple EDNS versions.
			[RT #14873]

1869.	[func]		dig can now specify the EDNS version when making
			a query. [RT #14873]

1868.	[func]		edns-udp-size can now be overridden on a per
			server basis. [RT #14851]

1867.	[bug]		It was possible to trigger a INSIST in
			dlv_validatezonekey(). [RT #14846]

1866.	[bug]		resolv.conf parse errors were being ignored by
			dig/host/nslookup. [RT #14841]

1865.	[bug]		Silently ignore nameservers in /etc/resolv.conf with
			bad addresses. [RT #14841]

1864.	[bug]		Don't try the alternative transfer source if you
			got a answer / transfer with the main source
			address. [RT #14802]

1863.	[bug]		rrset-order "fixed" error messages not complete.

1862.	[func]		Add additional zone data constancy checks.
			named-checkzone has extended checking of NS, MX and
			SRV record and the hosts they reference.
			named has extended post zone load checks.
			New zone options: check-mx and integrity-check.
			[RT #4940]

1861.	[bug]		dig could trigger a INSIST on certain malformed
			responses. [RT #14801]

1860.	[port]		solaris 2.8: hack_shutup_pthreadmutexinit was
			incorrectly set. [RT #14775]

1859.	[func]		Add support for CH A record. [RT #14695]

1858.	[bug]		The flush-zones-on-shutdown option wasn't being
			parsed. [RT #14686]

1857.	[bug]		named could trigger a INSIST() if reconfigured /
			reloaded too fast.  [RT #14673]

1856.	[doc]		Switch Docbook toolchain from DSSSL to XSL.
			[RT #11398]

1855.	[bug]		ixfr-from-differences was failing to detect changes
			of ttl due to dns_diff_subtract() was ignoring the ttl
			of records.  [RT #14616]

1854.	[bug]		lwres also needs to know the print format for
			(long long).  [RT #13754]

1853.	[bug]		Rework how DLV interacts with proveunsecure().
			[RT #13605]

1852.	[cleanup]	Remove last vestiges of dnssec-signkey and
			dnssec-makekeyset (removed from Makefile years ago).

1851.	[doc]		Doxygen comment markup. [RT #11398]

1850.	[bug]		Memory leak in lwres_getipnodebyaddr(). [RT #14591]

1849.	[doc]		All forms of the man pages (docbook, man, html) should
			have consistent copyright dates.

1848.	[bug]		Improve SMF integration. [RT #13238]

1847.	[bug]		isc_ondestroy_init() is called too late in
			dns_rbtdb_create()/dns_rbtdb64_create().
			[RT #13661]

1846.	[contrib]	query-loc-0.3.0 from Stephane Bortzmeyer
			<bortzmeyer@nic.fr>.

1845.	[bug]		Improve error reporting to distinguish between
			accept()/fcntl() and socket()/fcntl() errors.
			[RT #13745]

1844.	[bug]		inet_pton() accepted more that 4 hexadecimal digits
			for each 16 bit piece of the IPv6 address.  The text
			representation of a IPv6 address has been tightened
			to disallow this (draft-ietf-ipv6-addr-arch-v4-02.txt).
			[RT #5662]

1843.	[cleanup]	CINCLUDES takes precedence over CFLAGS.  This helps
			when CFLAGS contains "-I /usr/local/include"
			resulting in old header files being used.

1842.	[port]		cmsg_len() could produce incorrect results on
			some platform. [RT #13744]

1841.	[bug]		"dig +nssearch" now makes a recursive query to
			find the list of nameservers to query. [RT #13694]

1840.	[func]		dnssec-signzone can now randomize signature end times
			(dnssec-signzone -j jitter). [RT #13609]

1839.	[bug]		<isc/hash.h> was not being installed.

1838.	[cleanup]	Don't allow Linux capabilities to be inherited.
			[RT #13707]

1837.	[bug]		Compile time option ISC_FACILITY was not effective
			for 'named -u <user>'.  [RT #13714]

1836.	[cleanup]	Silence compiler warnings in hash_test.c.

1835.	[bug]		Update dnssec-signzone's usage message. [RT #13657]

1834.	[bug]		Bad memset in rdata_test.c. [RT #13658]

1833.	[bug]		Race condition in isc_mutex_lock_profile(). [RT #13660]

1832.	[bug]		named fails to return BADKEY on unknown TSIG algorithm.
			[RT #13620]

1831.	[doc]		Update named-checkzone documentation. [RT#13604]

1830.	[bug]		adb lame cache has sence of test reversed. [RT #13600]

1829.	[bug]		win32: "pid-file none;" broken. [RT #13563]

1828.	[bug]		isc_rwlock_init() failed to properly cleanup if it
			encountered a error. [RT #13549]

1827.	[bug]		host: update usage message for '-a'. [RT #37116]

1826.	[bug]		Missing DESTROYLOCK() in isc_mem_createx() on out
			of memory error. [RT #13537]

1825.	[bug]		Missing UNLOCK() on out of memory error from in
			rbtdb.c:subtractrdataset(). [RT #13519]

1824.	[bug]		Memory leak on dns_zone_setdbtype() failure.
			[RT #13510]

1823.	[bug]		Wrong macro used to check for point to point interface.
			[RT#13418]

1822.	[bug]		check-names test for RT was reversed. [RT #13382]

1821.	[placeholder]

1820.	[bug]		Gracefully handle acl loops. [RT #13659]

1819.	[bug]		The validator needed to check both the algorithm and
			digest types of the DS to determine if it could be
			used to introduce a secure zone. [RT #13593]

1818.	[bug]		'named-checkconf -z' triggered an INSIST. [RT #13599]

1817.	[func]		Add support for additional zone file formats for
			improving loading performance.  The masterfile-format
			option in named.conf can be used to specify a
			non-default format.  A separate command
			named-compilezone was provided to generate zone files
			in the new format.  Additionally, the -I and -O options
			for dnssec-signzone specify the input and output
			formats.

1816.	[port]		UnixWare: failed to compile lib/isc/unix/net.c.
			[RT #13597]

1815.	[bug]		nsupdate triggered a REQUIRE if the server was set
			without also setting the zone and it encountered
			a CNAME and was using TSIG.  [RT #13086]

1814.	[func]		UNIX domain controls are now supported.

1813.	[func]		Restructured the data locking framework using
			architecture dependent atomic operations (when
			available), improving response performance on
			multi-processor machines significantly.
			x86, x86_64, alpha, powerpc, and mips are currently
			supported.

1812.	[port]		win32: IN6_IS_ADDR_UNSPECIFIED macro is incorrect.
			[RT #13453]

1811.	[func]		Preserve the case of domain names in rdata during
			zone transfers. [RT #13547]

1810.	[bug]		configure, lib/bind/configure make different default
			decisions about whether to do a threaded build.
			[RT #13212]

1809.	[bug]		"make distclean" failed for libbind if the platform
			is not supported.

1808.	[bug]		zone.c:notify_zone() contained a race condition,
			zone->db could change underneath it.  [RT #13511]

1807.	[bug]		When forwarding (forward only) set the active domain
			from the forward zone name. [RT #13526]

1806.	[bug]		The resolver returned the wrong result when a CNAME /
			DNAME was encountered when fetching glue from a
			secure namespace. [RT #13501]

1805.	[bug]		Pending status was not being cleared when DLV was
			active. [RT #13501]

1804.	[bug]		Ensure that if we are queried for glue that it fits
			in the additional section or TC is set to tell the
			client to retry using TCP. [RT #10114]

1803.	[bug]		dnssec-signzone sometimes failed to remove old
			RRSIGs. [RT #13483]

1802.	[bug]		Handle connection resets better. [RT #11280]

1801.	[func]		Report differences between hints and real NS rrset
			and associated address records.

1800.	[bug]		Changes #1719 allowed a INSIST to be triggered.
			[RT #13428]

1799.	[bug]		'rndc flushname' failed to flush negative cache
			entries. [RT #13438]

1798.	[func]		The server syntax has been extended to support a
			range of servers.  [RT #11132]

1797.	[func]		named-checkconf now check acls to verify that they
			only refer to existing acls. [RT #13101]

1796.	[func]		"rndc freeze/thaw" now freezes/thaws all zones.

1795.	[bug]		"rndc dumpdb" was not fully documented.  Minor
			formating issues with "rndc dumpdb -all".  [RT #13396]

1794.	[func]		Named and named-checkzone can now both check for
			non-terminal wildcard records.

1793.	[func]		Extend adjusting TTL warning messages. [RT #13378]

1792.	[func]		New zone option "notify-delay".  Specify a minimum
			delay between sets of NOTIFY messages.

1791.	[bug]		'host -t a' still printed out AAAA and MX records.
			[RT #13230]

1790.	[cleanup]	Move lib/dns/sec/dst up into lib/dns.  This should
			allow parallel make to succeed.

1789.	[bug]		Prerequisite test for tkey and dnssec could fail
			with "configure --with-libtool".

1788.	[bug]		libbind9.la/libbind9.so needs to link against
			libisccfg.la/libisccfg.so.

1787.	[port]		HPUX: both "cc" and "gcc" need -Wl,+vnocompatwarnings.

1786.	[port]		AIX: libt_api needs to be taught to look for
			T_testlist in the main executable (--with-libtool).
			[RT #13239]

1785.	[bug]		libbind9.la/libbind9.so needs to link against
			libisc.la/libisc.so.

1784.	[cleanup]	"libtool -allow-undefined" is the default.
			Leave hooks in configure to allow it to be set
			if needed in the future.

1783.	[cleanup]	We only need one copy of libtool.m4, ltmain.sh in the
			source tree.

1782.	[port]		OSX: --with-libtool + --enable-libbind broke on
			__evOptMonoTime.  [RT #13219]

1781.	[port]		FreeBSD 5.3: set PTHREAD_SCOPE_SYSTEM. [RT #12810]

1780.	[bug]		Update libtool to 1.5.10.

1779.	[port]		OSF 5.1: libtool didn't handle -pthread correctly.

1778.	[port]		HUX 11.11: fix broken IN6ADDR_ANY_INIT and
			IN6ADDR_LOOPBACK_INIT macros.

1777.	[port]		OSF 5.1: fix broken IN6ADDR_ANY_INIT and
			IN6ADDR_LOOPBACK_INIT macros.

1776.	[port]		Solaris 2.9: fix broken IN6ADDR_ANY_INIT and
			IN6ADDR_LOOPBACK_INIT macros.

1775.	[bug]		Only compile getnetent_r.c when threaded. [RT #13205]

1774.	[port]		Aix: Silence compiler warnings / build failures.
			[RT #13154]

1773.	[bug]		Fast retry on host / net unreachable. [RT #13153]

1772.	[placeholder]

1771.	[placeholder]

1770.	[bug]		named-checkconf failed to report missing a missing
			file clause for rbt{64} master/hint zones. [RT#13009]

1769.	[port]		win32: change compiler flags /MTd ==> /MDd,
			/MT ==> /MD.

1768.	[bug]		nsecnoexistnodata() could be called with a non-NSEC
			rdataset. [RT #12907]

1767.	[port]		Builds on IPv6 platforms without IPv6 Advanced API
			support for (struct in6_pktinfo) failed.  [RT #13077]

1766.	[bug]		Update the master file timestamp on successful refresh
			as well as the journal's timestamp. [RT# 13062]

1765.	[bug]		configure --with-openssl=auto failed. [RT #12937]

1764.	[bug]		dns_zone_replacedb failed to emit a error message
			if there was no SOA record in the replacement db.
			[RT #13016]

1763.	[func]		Perform sanity checks on NS records which refer to
			'in zone' names. [RT #13002]

1762.	[bug]		isc_interfaceiter_create() could return ISC_R_SUCCESS
			even when it failed. [RT #12995]

1761.	[bug]		'rndc dumpdb' didn't report unassociated entries.
			[RT #12971]

1760.	[bug]		Host / net unreachable was not penalising rtt
			estimates. [RT #12970]

1759.	[bug]		Named failed to startup if the OS supported IPv6
			but had no IPv6 interfaces configured. [RT #12942]

1758.	[func]		Don't send notify messages to self. [RT #12933]

1757.	[func]		host now can turn on memory debugging flags with '-m'.

1756.	[func]		named-checkconf now checks the logging configuration.
			[RT #12352]

1755.	[func]		allow-update is now settable at the options / view
			level. [RT #6636]

1754.	[bug]		We weren't always attempting to query the parent
			server for the DS records at the zone cut.
			[RT #12774]

1753.	[bug]		Don't serve a slave zone which has no NS records.
			[RT #12894]

1752.	[port]		Move isc_app_start() to after ns_os_daemonise()
			as some fork() implementations unblock the signals
			that are blocked by isc_app_start(). [RT #12810]

1751.	[bug]		--enable-getifaddrs failed under linux. [RT #12867]

1750.	[port]		lib/bind/make/rules.in:subdirs was not bash friendly.
			[RT #12864]

1749.	[bug]		'check-names response ignore;' failed to ignore.
			[RT #12866]

1748.	[func]		dig now returns the byte count for axfr/ixfr.

1747.	[bug]		BIND 8 compatibility: named/named-checkconf failed
			to parse "host-statistics-max" in named.conf.

1746.	[func]		Make public the function to read a key file,
			dst_key_read_public(). [RT #12450]

1745.	[bug]		Dig/host/nslookup accept replies from link locals
			regardless of scope if no scope was specified when
			query was sent. [RT #12745]

1744.	[bug]		If tuple2msgname() failed to convert a tuple to
			a name a REQUIRE could be triggered. [RT #12796]

1743.	[bug]		If isc_taskmgr_create() was not able to create the
			requested number of worker threads then destruction
			of the manager would trigger an INSIST() failure.
			[RT #12790]

1742.	[bug]		Deleting all records at a node then adding a
			previously existing record, in a single UPDATE
			transaction, failed to leave / regenerate the
			associated RRSIG records. [RT #12788]

1741.	[bug]		Deleting all records at a node in a secure zone
			using a update-policy grant failed. [RT #12787]

1740.	[bug]		Replace rbt's hash algorithm as it performed badly
			with certain zones. [RT #12729]

			NOTE: a hash context now needs to be established
			via isc_hash_create() if the application was not
			already doing this.

1739.	[bug]		dns_rbt_deletetree() could incorrectly return
			ISC_R_QUOTA.  [RT #12695]

1738.	[bug]		Enable overrun checking by default. [RT #12695]

1737.	[bug]		named failed if more than 16 masters were specified.
			[RT #12627]

1736.	[bug]		dst_key_fromnamedfile() could fail to read a
			public key. [RT #12687]

1735.	[bug]		'dig +sigtrace' could die with a REQUIRE failure.
			[RE #12688]

1734.	[cleanup]	'rndc-confgen -a -t' remove extra '/' in path.
			[RT #12588]

1733.	[bug]		Return non-zero exit status on initial load failure.
			[RT #12658]

1732.	[bug]		'rrset-order name "*"' wasn't being applied to ".".
			[RT #12467]

1731.	[port]		darwin: relax version test in ifconfig.sh.
			[RT #12581]

1730.	[port]		Determine the length type used by the socket API.
			[RT #12581]

1729.	[func]		Improve check-names error messages.

1728.	[doc]		Update check-names documentation.

1727.	[bug]		named-checkzone: check-names support didn't match
			documentation.

1726.	[port]		aix5: add support for aix5.

1725.	[port]		linux: update error message on interaction of threads,
			capabilities and setuid support (named -u). [RT #12541]

1724.	[bug]		Look for DNSKEY records with "dig +sigtrace".
			[RT #12557]

1723.	[cleanup]	Silence compiler warnings from t_tasks.c. [RT #12493]

1722.	[bug]		Don't commit the journal on malformed ixfr streams.
			[RT #12519]

1721.	[bug]		Error message from the journal processing were not
			always identifying the relevant journal. [RT #12519]

1720.	[bug]		'dig +chase' did not terminate on a RFC 2308 Type 1
			negative response. [RT #12506]

1719.	[bug]		named was not correctly caching a RFC 2308 Type 1
			negative response. [RT #12506]

1718.	[bug]		nsupdate was not handling RFC 2308 Type 3 negative
			responses when looking for the zone / master server.
			[RT #12506]

1717.	[port]		solaris: ifconfig.sh did not support Solaris 10.
			"ifconfig.sh down" didn't work for Solaris 9.

1716.	[doc]		named.conf(5) was being installed in the wrong
			location.  [RT# 12441]

1715.	[func]		'dig +trace' now randomly selects the next servers
			to try.  Report if there is a bad delegation.

1714.	[bug]		dig/host/nslookup were only trying the first
			address when a nameserver was specified by name.
			[RT #12286]

1713.	[port]		linux: extend capset failure message to say:
			please ensure that the capset kernel module is
			loaded.  see insmod(8)

1712.	[bug]		Missing FULLCHECK for "trusted-key" in dig.

1711.	[func]		'rndc unfreeze' has been deprecated by 'rndc thaw'.

1710.	[func]		'rndc notify zone [class [view]]' resend the NOTIFY
			messages for the specified zone. [RT #9479]

1709.	[port]		solaris: add SMF support from Sun.

1708.	[cleanup]	Replaced dns_fullname_hash() with dns_name_fullhash()
			for conformance to the name space convention.  Binary
			backward compatibility to the old function name is
			provided. [RT #12376]

1707.	[contrib]	sdb/ldap updated to version 1.0-beta.

1706.	[bug]		'rndc stop' failed to cause zones to be flushed
			sometimes. [RT #12328]

1705.	[func]		Allow the journal's name to be changed via named.conf.

1704.	[port]		lwres needed a snprintf() implementation for
			platforms without snprintf().  Add missing
			"#include <isc/print.h>". [RT #12321]

1703.	[bug]		named would loop sending NOTIFY messages when it
			failed to receive a response. [RT #12322]

1702.	[bug]		also-notify should not be applied to built in zones.
			[RT #12323]

1701.	[doc]		A minimal named.conf man page.

1700.	[func]		nslookup is no longer to be treated as deprecated.
			Remove "deprecated" warning message.  Add man page.

1699.	[bug]		dnssec-signzone can generate "not exact" errors
			when resigning. [RT #12281]

1698.	[doc]		Use reserved IPv6 documentation prefix.

1697.	[bug]		xxx-source{,-v6} was not effective when it
			specified one of listening addresses and a
			different port than the listening port. [RT #12257]

1696.	[bug]		dnssec-signzone failed to clean out nodes that
			consisted of only NSEC and RRSIG records.
			[RT #12154]

1695.	[bug]		DS records when forwarding require special handling.
			[RT #12133]

1694.	[bug]		Report if the builtin views of "_default" / "_bind"
			are defined in named.conf. [RT #12023]

1693.	[bug]		max-journal-size was not effective for master zones
			with ixfr-from-differences set. [RT# 12024]

1692.	[bug]		Don't set -I, -L and -R flags when libcrypto is in
			/usr/lib. [RT #11971]

1691.	[bug]		sdb's attachversion was not complete. [RT #11990]

1690.	[bug]		Delay detaching view from the client until UPDATE
			processing completes when shutting down. [RT #11714]

1689.	[bug]		DNS_NAME_TOREGION() and DNS_NAME_SPLIT() macros
			contained gratuitous semicolons. [RT #11707]

1688.	[bug]		LDFLAGS was not supported.

1687.	[bug]		Race condition in dispatch. [RT #10272]

1686.	[bug]		Named sent a extraneous NOTIFY when it received a
			redundant UPDATE request. [RT #11943]

1685.	[bug]		Change #1679 loop tests weren't quite right.

1684.	[func]		ixfr-from-differences now takes master and slave in
			addition to yes and no at the options and view levels.

1683.	[bug]		dig +sigchase could leak memory. [RT #11445]

1682.	[port]		Update configure test for (long long) printf format.
			[RT #5066]

1681.	[bug]		Only set SO_REUSEADDR when a port is specified in
			isc_socket_bind(). [RT #11742]

1680.	[func]		rndc: the source address can now be specified.

1679.	[bug]		When there was a single nameserver with multiple
			addresses for a zone not all addresses were tried.
			[RT #11706]

1678.	[bug]		RRSIG should use TYPEXXXXX for unknown types.

1677.	[bug]		dig: +aaonly didn't work, +aaflag undocumented.

1676.	[func]		New option "allow-query-cache".  This lets
			allow-query be used to specify the default zone
			access level rather than having to have every
			zone override the global value.  allow-query-cache
			can be set at both the options and view levels.
			If allow-query-cache is not set allow-query applies.

1675.	[bug]		named would sometimes add extra NSEC records to
			the authority section.

1674.	[port]		linux: increase buffer size used to scan
			/proc/net/if_inet6.

1673.	[port]		linux: issue a error messages if IPv6 interface
			scans fails.

1672.	[cleanup]	Tests which only function in a threaded build
			now return R:THREADONLY (rather than R:UNTESTED)
			in a non-threaded build.

1671.	[contrib]	queryperf: add NAPTR to the list of known types.

1670.	[func]		Log UPDATE requests to slave zones without an acl as
			"disabled" at debug level 3. [RT# 11657]

1669.	[placeholder]

1668.	[bug]		DIG_SIGCHASE was making bin/dig/host dump core.

1667.	[port]		linux: not all versions have IF_NAMESIZE.

1666.	[bug]		The optional port on hostnames in dual-stack-servers
			was being ignored.

1665.	[func]		rndc now allows addresses to be set in the
			server clauses.

1664.	[bug]		nsupdate needed KEY for SIG(0), not DNSKEY.

1663.	[func]		Look for OpenSSL by default.

1662.	[bug]		Change #1658 failed to change one use of 'type'
			to 'keytype'.

1661.	[bug]		Restore dns_name_concatenate() call in
			adb.c:set_target().  [RT #11582]

1660.	[bug]		win32: connection_reset_fix() was being called
			unconditionally.  [RT #11595]

1659.	[cleanup]	Cleanup some messages that were referring to KEY vs
			DNSKEY, NXT vs NSEC and SIG vs RRSIG.

1658.	[func]		Update dnssec-keygen to default to KEY for HMAC-MD5
			and DH.  Tighten which options apply to KEY and
			DNSKEY records.

1657.	[doc]		ARM: document query log output.

1656.	[doc]		Update DNSSEC description in ARM to cover DS, NSEC
			DNSKEY and RRSIG.  [RT #11542]

1655.	[bug]		Logging multiple versions w/o a size was broken.
			[RT #11446]

1654.	[bug]		isc_result_totext() contained array bounds read
			error.

1653.	[func]		Add key type checking to dst_key_fromfilename(),
			DST_TYPE_KEY should be used to read TSIG, TKEY and
			SIG(0) keys.

1652.	[bug]		TKEY still uses KEY.

1651.	[bug]		dig: process multiple dash options.

1650.	[bug]		dig, nslookup: flush standard out after each command.

1649.	[bug]		Silence "unexpected non-minimal diff" message.
			[RT #11206]

1648.	[func]		Update dnssec-lookaside named.conf syntax to support
			multiple dnssec-lookaside namespaces (not yet
			implemented).

1647.	[bug]		It was possible trigger a INSIST when chasing a DS
			record that required walking back over a empty node.
			[RT #11445]

1646.	[bug]		win32: logging file versions didn't work with
			non-UNC filenames.  [RT#11486]

1645.	[bug]		named could trigger a REQUIRE failure if multiple
			masters with keys are specified.

1644.	[bug]		Update the journal modification time after a
			successful refresh query. [RT #11436]

1643.	[bug]		dns_db_closeversion() could leak memory / node
			references. [RT #11163]

1642.	[port]		Support OpenSSL implementations which don't have
			DSA support. [RT #11360]

1641.	[bug]		Update the check-names description in ARM. [RT #11389]

1640.	[bug]		win32: isc_socket_cancel(ISC_SOCKCANCEL_ACCEPT) was
			incorrectly closing the socket.  [RT #11291]

1639.	[func]		Initial dlv system test.

1638.	[bug]		"ixfr-from-differences" could generate a REQUIRE
			failure if the journal open failed. [RT #11347]

1637.	[bug]		Node reference leak on error in addnoqname().

1636.	[bug]		The dump done callback could get ISC_R_SUCCESS even if
			a error had occurred.  The database version no longer
			matched the version of the database that was dumped.

1635.	[bug]		Memory leak on error in query_addds().

1634.	[bug]		named didn't supply a useful error message when it
			detected duplicate views.  [RT #11208]

1633.	[bug]		named should return NOTIMP to update requests to a
			slaves without a allow-update-forwarding acl specified.
			[RT #11331]

1632.	[bug]		nsupdate failed to send prerequisite only UPDATE
			messages. [RT #11288]

1631.	[bug]		dns_journal_compact() could sometimes corrupt the
			journal. [RT #11124]

1630.	[contrib]	queryperf: add support for IPv6 transport.

1629.	[func]		dig now supports IPv6 scoped addresses with the
			extended format in the local-server part. [RT #8753]

1628.	[bug]		Typo in Compaq Trucluster support. [RT# 11264]

1627.	[bug]		win32: sockets were not being closed when the
			last external reference was removed. [RT# 11179]

1626.	[bug]		--enable-getifaddrs was broken. [RT#11259]

1625.	[bug]		named failed to load/transfer RFC2535 signed zones
			which contained CNAMES. [RT# 11237]

1624.	[bug]		zonemgr_putio() call should be locked. [RT# 11163]

1623.	[bug]		A serial number of zero was being displayed in the
			"sending notifies" log message when also-notify was
			used. [RT #11177]

1622.	[func]		probe the system to see if IPV6_(RECV)PKTINFO is
			available, and suppress wildcard binding if not.

1621.	[bug]		match-destinations did not work for IPv6 TCP queries.
			[RT# 11156]

1620.	[func]		When loading a zone report if it is signed. [RT #11149]

1619.	[bug]		Missing ISC_LIST_UNLINK in end_reserved_dispatches().
			[RT# 11118]

1618.	[bug]		Fencepost errors in dns_name_ishostname() and
			dns_name_ismailbox() could trigger a INSIST().

1617.	[port]		win32: VC++ 6.0 support.

1616.	[compat]	Ensure that named's version is visible in the core
			dump. [RT #11127]

1615.	[port]		Define ISC_SOCKADDR_LEN_T based on _BSD_SOCKLEN_T_ if
			it is defined.

1614.	[port]		win32: silence resource limit messages. [RT# 11101]

1613.	[bug]		Builds would fail on machines w/o a if_nametoindex().
			Missing #ifdef ISC_PLATFORM_HAVEIFNAMETOINDEX/#endif.
			[RT #11119]

1612.	[bug]		check-names at the option/view level could trigger
			an INSIST. [RT# 11116]

1611.	[bug]		solaris: IPv6 interface scanning failed to cope with
			no active IPv6 interfaces.

1610.	[bug]		On dual stack machines "dig -b" failed to set the
			address type to be looked up with "@server".
			[RT #11069]

1609.	[func]		dig now has support to chase DNSSEC signature chains.
			Requires -DDIG_SIGCHASE=1 to be set in STD_CDEFINES.

			DNSSEC validation code in dig coded by Olivier Courtay
			(olivier.courtay@irisa.fr) for the IDsA project
			(http://idsa.irisa.fr).

1608.	[func]		dig and host now accept -4/-6 to select IP transport
			to use when making queries.

1607.	[bug]		dig, host and nslookup were still using random()
			to generate query ids. [RT# 11013]

1606.	[bug]		DLV insecurity proof was failing.

1605.	[func]		New dns_db_find() option DNS_DBFIND_COVERINGNSEC.

1604.	[bug]		A xfrout_ctx_create() failure would result in
			xfrout_ctx_destroy() being called with a
			partially initialized structure.

1603.	[bug]		nsupdate: set interactive based on isatty().
			[RT# 10929]

1602.	[bug]		Logging to a file failed unless a size was specified.
			[RT# 10925]

1601.	[bug]		Silence spurious warning 'both "recursion no;" and
			"allow-recursion" active' warning from view "_bind".
			[RT# 10920]

1600.	[bug]		Duplicate zone pre-load checks were not case
			insensitive.

1599.	[bug]		Fix memory leak on error path when checking named.conf.

1598.	[func]		Specify that certain parts of the namespace must
			be secure (dnssec-must-be-secure).

1597.	[func]		Allow notify-source and query-source to be specified
			on a per server basis similar to transfer-source.
			[RT #6496]

1596.	[func]		Accept 'notify-source' style syntax for query-source.

1595.	[func]		New notify type 'master-only'.  Enable notify for
			master zones only.

1594.	[bug]		'rndc dumpdb' could prevent named from answering
			queries while the dump was in progress.  [RT #10565]

1593.	[bug]		rndc should return "unknown command" to unknown
			commands. [RT# 10642]

1592.	[bug]		configure_view() could leak a dispatch. [RT# 10675]

1591.	[bug]		libbind: updated to BIND 8.4.5.

1590.	[port]		netbsd: update thread support.

1589.	[func]		DNSSEC lookaside validation.

1588.	[bug]		win32: TCP sockets could become blocked. [RT #10115]

1587.	[bug]		dns_message_settsigkey() failed to clear existing key.
			[RT #10590]

1586.	[func]		"check-names" is now implemented.

1585.	[placeholder]

1584.	[bug]		"make test" failed with a read only source tree.
			[RT #10461]

1583.	[bug]		Records add via UPDATE failed to get the correct trust
			level. [RT #10452]

1582.	[bug]		rrset-order failed to work on RRsets with more
			than 32 elements. [RT #10381]

1581.	[func]		Disable DNSSEC support by default.  To enable
			DNSSEC specify "dnssec-enable yes;" in named.conf.

1580.	[bug]		Zone destruction on final detach takes a long time.
			[RT #3746]

1579.	[bug]		Multiple task managers could not be created.

1578.	[bug]		Don't use CLASS E IPv4 addresses when resolving.
			[RT #10346]

1577.	[bug]		Use isc_uint32_t in ultrasparc optimizer bug
			workaround code. [RT #10331]

1576.	[bug]		Race condition in dns_dispatch_addresponse().
			[RT# 10272]

1575.	[func]		Log TSIG name on TSIG verify failure. [RT #4404]

1574.	[bug]		Don't attempt to open the controls socket(s) when
			running tests. [RT #9091]

1573.	[port]		linux: update to libtool 1.5.2 so that
			"make install DESTDIR=/xx" works with
			"configure --with-libtool".  [RT #9941]

1572.	[bug]		nsupdate: sign the soa query to find the enclosing
			zone if the server is specified. [RT #10148]

1571.	[bug]		rbt:hash_node() could fail leaving the hash table
			in an inconsistent state.  [RT #10208]

1570.	[bug]		nsupdate failed to handle classes other than IN.
			New keyword 'class' which sets the default class.
			[RT #10202]

1569.	[func]		nsupdate new command 'answer' which displays the
			complete answer message to the last update.

1568.	[bug]		nsupdate now reports that the update failed in
			interactive mode. [RT# 10236]

1567.	[maint]		B.ROOT-SERVERS.NET is now 192.228.79.201.

1566.	[port]		Support for the cmsg framework on Solaris and HP/UX.
			This also solved the problem that match-destinations
			for IPv6 addresses did not work on these systems.
			[RT #10221]

1565.	[bug]		CD flag should be copied to outgoing queries unless
			the query is under a secure entry point in which case
			CD should be set.

1564.	[func]		Attempt to provide a fallback entropy source to be
			used if named is running chrooted and named is unable
			to open entropy source within the chroot area.
			[RT #10133]

1563.	[bug]		Gracefully fail when unable to obtain neither an IPv4
			nor an IPv6 dispatch. [RT #10230]

1562.	[bug]		isc_socket_create() and isc_socket_accept() could
			leak memory under error conditions. [RT #10230]

1561.	[bug]		It was possible to release the same name twice if
			named ran out of memory. [RT #10197]

1560.	[port]		FreeBSD: work around FreeBSD 5.2 mapping EAI_NODATA
			and EAI_NONAME to the same value.

1559.	[port]		named should ignore SIGFSZ.

1558.	[func]		New DNSSEC 'disable-algorithms'.  Support entry into
			child zones for which we don't have a supported
			algorithm.  Such child zones are treated as unsigned.

1557.	[func]		Implement missing DNSSEC tests for
			* NOQNAME proof with wildcard answers.
			* NOWILDARD proof with NXDOMAIN.
			Cache and return NOQNAME with wildcard answers.

1556.	[bug]		nsupdate now treats all names as fully qualified.
			[RT #6427]

1555.	[func]		'rrset-order cyclic' no longer has a random starting
			point per query. [RT #7572]

1554.	[bug]		dig, host, nslookup failed when no nameservers
			were specified in /etc/resolv.conf. [RT #8232]

1553.	[bug]		The windows socket code could stop accepting
			connections. [RT#10115]

1552.	[bug]		Accept NOTIFY requests from mapped masters if
			matched-mapped is set. [RT #10049]

1551.	[port]		Open "/dev/null" before calling chroot().

1550.	[port]		Call tzset(), if available, before calling chroot().

1549.	[func]		named-checkzone can now write out the zone contents
			in a easily parsable format (-D and -o).

1548.	[bug]		When parsing APL records it was possible to silently
			accept out of range ADDRESSFAMILY values. [RT# 9979]

1547.	[bug]		Named wasted memory recording duplicate lame zone
			entries. [RT #9341]

1546.	[bug]		We were rejecting valid secure CNAME to negative
			answers.

1545.	[bug]		It was possible to leak memory if named was unable to
			bind to the specified transfer source and TSIG was
			being used. [RT #10120]

1544.	[bug]		Named would logged a single entry to a file despite it
			being over the specified size limit.

1543.	[bug]		Logging using "versions unlimited" did not work.

1542.	[placeholder]

1541.	[func]		NSEC now uses new bitmap format.

1540.	[bug]		"rndc reload <dynamiczone>" was silently accepted.
			[RT #8934]

1539.	[bug]		Open UDP sockets for notify-source and transfer-source
			that use reserved ports at startup. [RT #9475]

1538.	[placeholder]	rt9997

1537.	[func]		New option "querylog".  If set specify whether query
			logging is to be enabled or disabled at startup.

1536.	[bug]		Windows socket code failed to log a error description
			when returning ISC_R_UNEXPECTED. [RT #9998]

1535.	[placeholder]

1534.	[bug]		Race condition when priming cache. [RT# 9940]

1533.	[func]		Warn if both "recursion no;" and "allow-recursion"
			are active. [RT# 4389]

1532.	[port]		netbsd: the configure test for <sys/sysctl.h>
			requires <sys/param.h>.

1531.	[port]		AIX more libtool fixes.

1530.	[bug]		It was possible to trigger a INSIST() failure if a
			slave master file was removed at just the correct
			moment. [RT #9462]

1529.	[bug]		"notify explicit;" failed to log that NOTIFY messages
			were being sent for the zone. [RT# 9442]

1528.	[cleanup]	Simplify some dns_name_ functions based on the
			deprecation of bitstring labels.

1527.	[cleanup]	Reduce the number of gettimeofday() calls without
			losing necessary timer granularity.

1526.	[func]		Implemented "additional section caching (or acache)",
			an internal cache framework for additional section
			content to improve response performance.  Several
			configuration options were provided to control the
			behavior.

1525.	[bug]		dns_cache_create() could trigger a REQUIRE
			failure in isc_mem_put() during error cleanup.
			[RT# 9360]

1524.	[port]		AIX needs to be able to resolve all symbols when
			creating shared libraries (--with-libtool).

1523.	[bug]		Fix race condition in rbtdb. [RT# 9189]

1522.	[bug]		dns_db_findnode() relax the requirements on 'name'.
			[RT# 9286]

1521.	[bug]		dns_view_createresolver() failed to check the
			result from isc_mem_create(). [RT# 9294]

1520.	[protocol]	Add SSHFP (SSH Finger Print) type.

1519.	[bug]		dnssec-signzone:nsec_setbit() computed the wrong
			length of the new bitmap.

1518.	[bug]		dns_nsec_buildrdata(), and hence dns_nsec_build(),
			contained a off-by-one error when working out the
			number of octets in the bitmap.

1517.	[port]		Support for IPv6 interface scanning on HP/UX and
			TrueUNIX 5.1.

1516.	[func]		Roll the DNSSEC types to RRSIG, NSEC and DNSKEY.

1515.	[func]		Allow transfer source to be set in a server statement.
			[RT #6496]

1514.	[bug]		named: isc_hash_destroy() was being called too early.
			[RT #9160]

1513.	[doc]		Add "US" to root-delegation-only exclude list.

1512.	[bug]		Extend the delegation-only logging to return query
			type, class and responding nameserver.

1511.	[bug]		delegation-only was generating false positives
			on negative answers from sub-zones.

1510.	[func]		New view option "root-delegation-only".  Apply
			delegation-only check to all TLDs and root.
			Note there are some TLDs that are NOT delegation
			only (e.g. DE, LV, US and MUSEUM) these can be excluded
			from the checks by using exclude.

			root-delegation-only exclude {
				"DE"; "LV"; "US"; "MUSEUM";
			};

1509.	[bug]		Hint zones should accept delegation-only.  Forward
			zone should not accept delegation-only.

1508.	[bug]		Don't apply delegation-only checks to answers from
			forwarders.

1507.	[bug]		Handle BIND 8 style returns to NS queries to parents
			when making delegation-only checks.

1506.	[bug]		Wrong return type for dns_view_isdelegationonly().

1505.	[bug]		Uninitialized rdataset in sdb. [RT #8750]

1504.	[func]		New zone type "delegation-only".

1503.	[port]		win32: install libeay32.dll outside of system32.

1502.	[bug]		nsupdate: adjust timeouts for UPDATE requests over TCP.

1501.	[func]		Allow TCP queue length to be specified via
			named.conf, tcp-listen-queue.

1500.	[bug]		host failed to lookup MX records.  Also look up
			AAAA records.

1499.	[bug]		isc_random need to be seeded better if arc4random()
			is not used.

1498.	[port]		bsdos: 5.x support.

1497.	[placeholder]

1496.	[port]		test for pthread_attr_setstacksize().

1495.	[cleanup]	Replace hash functions with universal hash.

1494.	[security]	Turn on RSA BLINDING as a precaution.

1493.	[placeholder]

1492.	[cleanup]	Preserve rwlock quota context when upgrading /
			downgrading. [RT #5599]

1491.	[bug]		dns_master_dump*() would produce extraneous $ORIGIN
			lines. [RT #6206]

1490.	[bug]		Accept reading state as well as working state in
			ns_client_next(). [RT #6813]

1489.	[compat]	Treat 'allow-update' on slave zones as a warning.
			[RT #3469]

1488.	[bug]		Don't override trust levels for glue addresses.
			[RT #5764]

1487.	[bug]		A REQUIRE() failure could be triggered if a zone was
			queued for transfer and the zone was then removed.
			[RT #6189]

1486.	[bug]		isc_print_snprintf() '%%' consumed one too many format
			characters. [RT# 8230]

1485.	[bug]		gen failed to handle high type values. [RT #6225]

1484.	[bug]		The number of records reported after a AXFR was wrong.
			[RT #6229]

1483.	[bug]		dig axfr failed if the message id in the answer failed
			to match that in the request.  Only the id in the first
			message is required to match. [RT #8138]

1482.	[bug]		named could fail to start if the kernel supports
			IPv6 but no interfaces are configured.  Similarly
			for IPv4. [RT #6229]

1481.	[bug]		Refresh and stub queries failed to use masters keys
			if specified. [RT #7391]

1480.	[bug]		Provide replay protection for rndc commands.  Full
			replay protection requires both rndc and named to
			be updated.  Partial replay protection (limited
			exposure after restart) is provided if just named
			is updated.

1479.	[bug]		cfg_create_tuple() failed to handle out of
			memory cleanup.  parse_list() would leak memory
			on syntax errors.

1478.	[port]		ifconfig.sh didn't account for other virtual
			interfaces.  It now takes a optional argument
			to specify the first interface number. [RT #3907]

1477.	[bug]		memory leak using stub zones and TSIG.

1476.	[placeholder]

1475.	[port]		Probe for old sprintf().

1474.	[port]		Provide strtoul() and memmove() for platforms
			without them.

1473.	[bug]		create_map() and create_string() failed to handle out
			of memory cleanup.  [RT #6813]

1472.	[contrib]	idnkit-1.0 from JPNIC, replaces mdnkit.

1471.	[bug]		libbind: updated to BIND 8.4.0.

1470.	[bug]		Incorrect length passed to snprintf. [RT #5966]

1469.	[func]		Log end of outgoing zone transfer at same level
			as the start of transfer is logged. [RT #4441]

1468.	[func]		Internal zones are no longer counted for
			'rndc status'.  [RT #4706]

1467.	[func]		$GENERATES now supports optional class and ttl.

1466.	[bug]		lwresd configuration errors resulted in memory
			and lock leaks.  [RT #5228]

1465.	[bug]		isc_base64_decodestring() and isc_base64_tobuffer()
			failed to check that trailing bits were zero allowing
			some invalid base64 strings to be accepted.  [RT #5397]

1464.	[bug]		Preserve "out of zone" data for outgoing zone
			transfers. [RT #5192]

1463.	[bug]		dns_rdata_from{wire,struct}() failed to catch bad
			NXT bit maps. [RT #5577]

1462.	[bug]		parse_sizeval() failed to check the token type.
			[RT #5586]

1461.	[bug]		Remove deadlock from rbtdb code. [RT #5599]

1460.	[bug]		inet_pton() failed to reject certain malformed
			IPv6 literals.

1459.	[placeholder]

1458.	[cleanup]	sprintf() -> snprintf().

1457.	[port]		Provide strlcat() and strlcpy() for platforms without
			them.

1456.	[contrib]	gen-data-queryperf.py from Stephane Bortzmeyer.

1455.	[bug]		<netaddr> missing from server grammar in
			doc/misc/options. [RT #5616]

1454.	[port]		Use getifaddrs() if available for interface scanning.
			--disable-getifaddrs to override.  Glibc currently
			has a getifaddrs() that does not support IPv6.
			Use --enable-getifaddrs=glibc to force the use of
			this version under linux machines.

1453.	[doc]		ARM: $GENERATE example wasn't accurate. [RT #5298]

1452.	[placeholder]

1451.	[bug]		rndc-confgen didn't exit with a error code for all
			failures. [RT #5209]

1450.	[bug]		Fetching expired glue failed under certain
			circumstances.  [RT #5124]

1449.	[bug]		query_addbestns() didn't handle running out of memory
			gracefully.

1448.	[bug]		Handle empty wildcards labels.

1447.	[bug]		We were casting (unsigned int) to and from (void *).
			rdataset->private4 is now rdataset->privateuint4
			to reflect a type change.

1446.	[func]		Implemented undocumented alternate transfer sources
			from BIND 8.  See use-alt-transfer-source,
			alt-transfer-source and alt-transfer-source-v6.

			SECURITY: use-alt-transfer-source is ENABLED unless
			you are using views.  This may cause a security risk
			resulting in accidental disclosure of wrong zone
			content if the master supplying different source
			content based on IP address.  If you are not certain
			ISC recommends setting use-alt-transfer-source no;

1445.	[bug]		DNS_ADBFIND_STARTATROOT broke stub zones.  This has
			been replaced with DNS_ADBFIND_STARTATZONE which
			causes the search to start using the closest zone.

1444.	[func]		dns_view_findzonecut2() allows you to specify if the
			cache should be searched for zone cuts.

1443.	[func]		Masters lists can now be specified and referenced
			in zone masters clauses and other masters lists.

1442.	[func]		New functions for manipulating port lists:
			dns_portlist_create(), dns_portlist_add(),
			dns_portlist_remove(), dns_portlist_match(),
			dns_portlist_attach() and dns_portlist_detach().

1441.	[func]		It is now possible to tell dig to bind to a specific
			source port.

1440.	[func]		It is now possible to tell named to avoid using
			certain source ports (avoid-v4-udp-ports,
			avoid-v6-udp-ports).

1439.	[bug]		Named could return NOERROR with certain NOTIFY
			failures.  Return NOTAUTH if the NOTIFY zone is
			not being served.

1438.	[func]		Log TSIG (if any) when logging NOTIFY requests.

1437.	[bug]		Leave space for stdio to work in. [RT #5033]

1436.	[func]		dns_zonemgr_resumexfrs() can be used to restart
			stalled transfers.

1435.	[bug]		zmgr_resume_xfrs() was being called read locked
			rather than write locked.  zmgr_resume_xfrs()
			was not being called if the zone was being
			shutdown.

1434.	[bug]		"rndc reconfig" failed to initiate the initial
			zone transfer of new slave zones.

1433.	[bug]		named could trigger a REQUIRE failure if it could
			not get a file descriptor when attempting to write
			a master file. [RT #4347]

1432.	[func]		The advertised EDNS UDP buffer size can now be set
			via named.conf (edns-udp-size).

1431.	[bug]		isc_print_snprintf() "%s" with precision could walk off
			end of argument. [RT #5191]

1430.	[port]		linux: IPv6 interface scanning support.

1429.	[bug]		Prevent the cache getting locked to old servers.

1428.	[placeholder]

1427.	[bug]		Race condition in adb with threaded build.

1426.	[placeholder]

1425.	[port]		linux/libbind: define __USE_MISC when testing *_r()
			function prototypes in netdb.h.  [RT #4921]

1424.	[bug]		EDNS version not being correctly printed.

1423.	[contrib]	queryperf: added A6 and SRV.

1422.	[func]		Log name/type/class when denying a query.  [RT #4663]

1421.	[func]		Differentiate updates that don't succeed due to
			prerequisites (unsuccessful) vs other reasons
			(failed).

1420.	[port]		solaris: work around gcc optimizer bug.

1419.	[port]		openbsd: use /dev/arandom. [RT #4950]

1418.	[bug]		'rndc reconfig' did not cause new slaves to load.

1417.	[func]		ID.SERVER/CHAOS is now a built in zone.
			See "server-id" for how to configure.

1416.	[bug]		Empty node should return NOERROR NODATA, not NXDOMAIN.
			[RT #4715]

1415.	[func]		DS TTL now derived from NS ttl.  NXT TTL now derived
			from SOA MINIMUM.

1414.	[func]		Support for KSK flag.

1413.	[func]		Explicitly request the (re-)generation of DS records
			from keysets (dnssec-signzone -g).

1412.	[func]		You can now specify servers to be tried if a nameserver
			has IPv6 address and you only support IPv4 or the
			reverse. See dual-stack-servers.

1411.	[bug]		empty nodes should stop wildcard matches. [RT #4802]

1410.	[func]		Handle records that live in the parent zone, e.g. DS.

1409.	[bug]		DS should have attribute DNS_RDATATYPEATTR_DNSSEC.

1408.	[bug]		"make distclean" was not complete. [RT #4700]

1407.	[bug]		lfsr incorrectly implements the shift register.
			[RT #4617]

1406.	[bug]		dispatch initializes one of the LFSR's with a incorrect
			polynomial.  [RT #4617]

1405.	[func]		Use arc4random() if available.

1404.	[bug]		libbind: ns_name_ntol() could overwrite a zero length
			buffer.

1403.	[func]		dnssec-signzone, dnssec-keygen, dnssec-makekeyset
			dnssec-signkey now report their version in the
			usage message.

1402.	[cleanup]	A6 has been moved to experimental and is no longer
			fully supported.

1401.	[bug]		adb wasn't clearing state when the timer expired.

1400.	[bug]		Block the addition of wildcard NS records by IXFR
			or UPDATE. [RT #3502]

1399.	[bug]		Use serial number arithmetic when testing SIG
			timestamps. [RT #4268]

1398.	[doc]		ARM: notify-also should have been also-notify.
			[RT #4345]

1397.	[maint]		J.ROOT-SERVERS.NET is now 192.58.128.30.

1396.	[func]		dnssec-signzone: adjust the default signing time by
			1 hour to allow for clock skew.

1395.	[port]		OpenSSL 0.9.7 defines CRYPTO_LOCK_ENGINE but doesn't
			have a working implementation.  [RT #4079]

1394.	[func]		It is now possible to check if a particular element is
			in a acl.  Remove duplicate entries from the localnets
			acl.

1393.	[port]		Bind to individual IPv6 interfaces if IPV6_IPV6ONLY
			is not available in the kernel to prevent accidently
			listening on IPv4 interfaces.

1392.	[bug]		named-checkzone: update usage.

1391.	[func]		Add support for IPv6 scoped addresses in named.

1390.	[func]		host now supports ixfr.

1389.	[bug]		named could fail to rotate long log files.  [RT #3666]

1388.	[port]		irix: check for sys/sysctl.h and NET_RT_IFLIST before
			defining HAVE_IFLIST_SYSCTL. [RT #3770]

1387.	[bug]		named could crash due to an access to invalid memory
			space (which caused an assertion failure) in
			incremental cleaning.  [RT #3588]

1386.	[bug]		named-checkzone -z stopped on errors in a zone.
			[RT #3653]

1385.	[bug]		Setting serial-query-rate to 10 would trigger a
			REQUIRE failure.

1384.	[bug]		host was incompatible with BIND 8 in its exit code and
			in the output with the -l option.  [RT #3536]

1383.	[func]		Track the serial number in a IXFR response and log if
			a mismatch occurs.  This is a more specific error than
			"not exact". [RT #3445]

1382.	[bug]		make install failed with --enable-libbind. [RT #3656]

1381.	[bug]		named failed to correctly process answers that
			contained DNAME records where the resulting CNAME
			resulted in a negative answer.

1380.	[func]		'rndc recursing' dump recursing queries to
			'recursing-file = "named.recursing";'.

1379.	[func]		'rndc status' now reports tcp and recursion quota
			states.

1378.	[func]		Improved positive feedback for 'rndc {reload|refresh}.

1377.	[func]		dns_zone_load{new}() now reports if the zone was
			loaded, queued for loading to up to date.

1376.	[func]		New function dns_zone_logc() to log to specified
			category.

1375.	[func]		'rndc dumpdb' now dumps the adb cache along with the
			data cache.

1374.	[func]		dns_adb_dump() now logs the lame zones associated
			with each server.

1373.	[bug]		Recovery from expired glue failed under certain
			circumstances.

1372.	[bug]		named crashes with an assertion failure on exit when
			sharing the same port for listening and querying, and
			changing listening addresses several times. [RT# 3509]

1371.	[bug]		notify-source-v6, transfer-source-v6 and
			query-source-v6 with explicit addresses and using the
			same ports as named was listening on could interfere
			with named's ability to answer queries sent to those
			addresses.

1370.	[bug]		dig '+[no]recurse' was incorrectly documented.

1369.	[bug]		Adding an NS record as the lexicographically last
			record in a secure zone didn't work.

1368.	[func]		remove support for bitstring labels.

1367.	[func]		Use response times to select forwarders.

1366.	[contrib]	queryperf usage was incomplete.  Add '-h' for help.

1365.	[func]		"localhost" and "localnets" acls now include IPv6
			addresses / prefixes.

1364.	[func]		Log file name when unable to open memory statistics
			and dump database files. [RT# 3437]

1363.	[func]		Listen-on-v6 now supports specific addresses.

1362.	[bug]		remove IFF_RUNNING test when scanning interfaces.

1361.	[func]		log the reason for rejecting a server when resolving
			queries.

1360.	[bug]		--enable-libbind would fail when not built in the
			source tree for certain OS's.

1359.	[security]	Support patches OpenSSL libraries.
			http://www.cert.org/advisories/CA-2002-23.html

1358.	[bug]		It was possible to trigger a INSIST when debugging
			large dynamic updates. [RT #3390]

1357.	[bug]		nsupdate was extremely wasteful of memory.

1356.	[tuning]	Reduce the number of events / quantum for zone tasks.

1355.	[bug]		Fix DNSSEC wildcard proof for CNAME/DNAME.

1354.	[doc]		lwres man pages had illegal nroff.

1353.	[contrib]	sdb/ldap to version 0.9.

1352.	[bug]		dig, host, nslookup when falling back to TCP use the
			current search entry (if any). [RT #3374]

1351.	[bug]		lwres_getipnodebyname() returned the wrong name
			when given a IPv4 literal, af=AF_INET6 and AI_MAPPED
			was set.

1350.	[bug]		dns_name_fromtext() failed to handle too many labels
			gracefully.

1349.	[security]	Minimum OpenSSL version now 0.9.6e (was 0.9.5a).
			http://www.cert.org/advisories/CA-2002-23.html

1348.	[port]		win32: Rewrote code to use I/O Completion Ports
			in socket.c and eliminating a host of socket
			errors. Performance is enhanced.

1347.	[placeholder]

1346.	[placeholder]

1345.	[port]		Use a explicit -Wformat with gcc.  Not all versions
			include it in -Wall.

1344.	[func]		Log if the serial number on the master has gone
			backwards.
			If you have multiple machines specified in the masters
			clause you may want to set 'multi-master yes;' to
			suppress this warning.

1343.	[func]		Log successful notifies received (info).  Adjust log
			level for failed notifies to notice.

1342.	[func]		Log remote address with TCP dispatch failures.

1341.	[func]		Allow a rate limiter to be stalled.

1340.	[bug]		Delay and spread out the startup refresh load.

1339.	[func]		dig, host and nslookup now use IP6.ARPA for nibble
			lookups.  Bit string lookups are no longer attempted.

1338.	[placeholder]

1337.	[placeholder]

1336.	[func]		Nibble lookups under IP6.ARPA are now supported by
			dns_byaddr_create().  dns_byaddr_createptrname() is
			deprecated, use dns_byaddr_createptrname2() instead.

1335.	[bug]		When performing a nonexistence proof, the validator
			should discard parent NXTs from higher in the DNS.

1334.	[bug]		When signing/verifying rdatasets, duplicate rdatas
			need to be suppressed.

1333.	[contrib]	queryperf now reports a summary of returned
			rcodes (-c), rcodes are printed in mnemonic form (-v).

1332.	[func]		Report the current serial with periodic commits when
			rolling forward the journal.

1331.	[func]		Generate DNSSEC wildcard proofs.

1330.	[bug]		When processing events (non-threaded) only allow
			the task one chance to use to use its quantum.

1329.	[func]		named-checkzone will now check if nameservers that
			appear to be IP addresses.  Available modes "fail",
			"warn" (default) and "ignore" the results of the
			check.

1328.	[bug]		The validator could incorrectly verify an invalid
			negative proof.

1327.	[bug]		The validator would incorrectly mark data as insecure
			when seeing a bogus signature before a correct
			signature.

1326.	[bug]		DNAME/CNAME signatures were not being cached when
			validation was not being performed. [RT #3284]

1325.	[bug]		If the tcpquota was exhausted it was possible to
			to trigger a INSIST() failure.

1324.	[port]		darwin: ifconfig.sh now supports darwin.

1323.	[port]		linux: Slackware 4.0 needs <asm/unistd.h>. [RT #3205]

1322.	[bug]		dnssec-signzone usage message was misleading.

1321.	[bug]		If the last RRset in a zone is glue, dnssec-signzone
			would incorrectly duplicate its output and sign it.

1320.	[doc]		query-source-v6 was missing from options section.
			[RT #3218]

1319.	[func]		libbind: log attempts to exploit #1318.

1318.	[bug]		libbind: Remote buffer overrun.

1317.	[port]		libbind: TrueUNIX 5.1 does not like __align as a
			element name.

1316.	[bug]		libbind: gethostans() could get out of sync parsing
			the response if there was a very long CNAME chain.

1315.	[bug]		Options should apply to the internal _bind view.

1314.	[port]		Handle ECONNRESET from sendmsg() [unix].

1313.	[func]		Query log now says if the query was signed (S) or
			if EDNS was used (E).

1312.	[func]		Log TSIG key used w/ outgoing zone transfers.

1311.	[bug]		lwres_getrrsetbyname leaked memory.  [RT #3159]

1310.	[bug]		'rndc stop' failed to cause zones to be flushed
			sometimes. [RT #3157]

1309.	[func]		Log that a zone transfer was covered by a TSIG.

1308.	[func]		DS (delegation signer) support.

1307.	[bug]		nsupdate: allow white space base64 key data.

1306.	[bug]		Badly encoded LOC record when the size, horizontal
			precision or vertical precision was 0.1m.

1305.	[bug]		Document that internal zones are included in the
			rndc status results.

1304.	[func]		New function: dns_zone_name().

1303.	[func]		Option 'flush-zones-on-shutdown <boolean>;'.

1302.	[func]		Extended rndc dumpdb to support dumping of zones and
			view selection: 'dumpdb [-all|-zones|-cache] [view]'.

1301.	[func]		New category 'update-security'.

1300.	[port]		Compaq Trucluster support.

1299.	[bug]		Set AI_ADDRCONFIG when looking up addresses
			via getaddrinfo() (affects dig, host, nslookup, rndc
			and nsupdate).

1298.	[bug]		The CINCLUDES macro in lib/dns/sec/dst/Makefile
			could be left with a trailing "\" after configure
			has been run.

1297.	[port]		linux: make handling EINVAL from socket() no longer
			conditional on #ifdef LINUX.

1296.	[bug]		isc_log_closefilelogs() needed to lock the log
			context.

1295.	[bug]		isc_log_setdebuglevel() needed to lock the log
			context.

1294.	[func]		libbind: no longer attempts bit string labels for
			IPv6 reverse resolution.  Try IP6.ARPA then IP6.INT
			for nibble style resolution.

1293.	[func]		Entropy can now be retrieved from EGDs. [RT #2438]

1292.	[func]		Enable IPv6 support when using ioctl style interface
			scanning and OS supports SIOCGLIFADDR using struct
			if_laddrreq.

1291.	[func]		Enable IPv6 support when using sysctl style interface
			scanning.

1290.	[func]		"dig axfr" now reports the number of messages
			as well as the number of records.

1289.	[port]		See if -ldl is required for OpenSSL? [RT #2672]

1288.	[bug]		Adjusted REQUIRE's in lib/dns/name.c to better
			reflect written requirements.

1287.	[bug]		REQUIRE that DNS_DBADD_MERGE only be set when adding
			a rdataset to a zone db in the rbtdb implementation of
			addrdataset.

1286.	[bug]		dns_name_downcase() enforce requirement that
			target != NULL or name->buffer != NULL.

1285.	[func]		lwres: probe the system to see what address families
			are currently in use.

1284.	[bug]		The RTT estimate on unused servers was not aged.
			[RT #2569]

1283.	[func]		Use "dataready" accept filter if available.

1282.	[port]		libbind: hpux 11.11 interface scanning.

1281.	[func]		Log zone when unable to get private keys to update
			zone.  Log zone when NXT records are missing from
			secure zone.

1280.	[bug]		libbind: escape '(' and ')' when converting to
			presentation form.

1279.	[port]		Darwin uses (unsigned long) for size_t. [RT #2590]

1278.	[func]		dig: now supports +[no]cl +[no]ttlid.

1277.	[func]		You can now create your own customized printing
			styles: dns_master_stylecreate() and
			dns_master_styledestroy().

1276.	[bug]		libbind: const pointer conflicts in res_debug.c.

1275.	[port]		libbind: hpux: treat all hpux systems as BIG_ENDIAN.

1274.	[bug]		Memory leak in lwres_gnbarequest_parse().

1273.	[port]		libbind: solaris: 64 bit binary compatibility.

1272.	[contrib]	Berkeley DB 4.0 sdb implementation from
			Nuno Miguel Rodrigues <nmr@co.sapo.pt>.

1271.	[bug]		"recursion available: {denied,approved}" was too
			confusing.

1270.	[bug]		Check that system inet_pton() and inet_ntop() support
			AF_INET6.

1269.	[port]		Openserver: ifconfig.sh support.

1268.	[port]		Openserver: the value FD_SETSIZE depends on whether
			<sys/param.h> is included or not.  Be consistent.

1267.	[func]		isc_file_openunique() now creates file using mode
			0666 rather than 0600.

1266.	[bug]		ISC_LINK_INIT, ISC_LINK_UNLINK, ISC_LIST_DEQUEUE,
			__ISC_LINK_UNLINKUNSAFE and __ISC_LIST_DEQUEUEUNSAFE
			are not C++ compatible, use *_TYPE versions instead.

1265.	[bug]		libbind: LINK_INIT and UNLINK were not compatible with
			C++, use LINK_INIT_TYPE and UNLINK_TYPE instead.

1264.	[placeholder]

1263.	[bug]		Reference after free error if dns_dispatchmgr_create()
			failed.

1262.	[bug]		ns_server_destroy() failed to set *serverp to NULL.

1261.	[func]		libbind: ns_sign2() and ns_sign_tcp() now provide
			support for compressed TSIG owner names.

1260.	[func]		libbind: res_update can now update IPv6 servers,
			new function res_findzonecut2().

1259.	[bug]		libbind: get_salen() IPv6 support was broken for OSs
			w/o sa_len.

1258.	[bug]		libbind: res_nametotype() and res_nametoclass() were
			broken.

1257.	[bug]		Failure to write pid-file should not be fatal on
			reload. [RT #2861]

1256.	[contrib]	'queryperf' now has EDNS (-e) + DNSSEC DO (-D) support.

1255.	[bug]		When verifying that an NXT proves nonexistence, check
			the rcode of the message and only do the matching NXT
			check.  That is, for NXDOMAIN responses, check that
			the name is in the range between the NXT owner and
			next name, and for NOERROR NODATA responses, check
			that the type is not present in the NXT bitmap.

1254.	[func]		preferred-glue option from BIND 8.3.

1253.	[bug]		The dnssec system test failed to remove the correct
			files.

1252.	[bug]		Dig, host and nslookup were not checking the address
			the answer was coming from against the address it was
			sent to. [RT# 2692]

1251.	[port]		win32: a make file contained absolute version specific
			references.

1250.	[func]		Nsupdate will report the address the update was
			sent to.

1249.	[bug]		Missing masters clause was not handled gracefully.
			[RT #2703]

1248.	[bug]		DESTDIR was not being propagated between makes.

1247.	[bug]		Don't reset the interface index for link/site local
			addresses. [RT #2576]

1246.	[func]		New functions isc_sockaddr_issitelocal(),
			isc_sockaddr_islinklocal(), isc_netaddr_issitelocal()
			and isc_netaddr_islinklocal().

1245.	[bug]		Treat ENOBUFS, ENOMEM and ENFILE as soft errors for
			accept().

1244.	[bug]		Receiving a TCP message from a blackhole address would
			prevent further messages being received over that
			interface.

1243.	[bug]		It was possible to trigger a REQUIRE() in
			dns_message_findtype(). [RT #2659]

1242.	[bug]		named-checkzone failed if a journal existed. [RT #2657]

1241.	[bug]		Drop received UDP messages with a zero source port
			as these are invariably forged. [RT #2621]

1240.	[bug]		It was possible to leak zone references by
			specifying an incorrect zone to rndc.

1239.	[bug]		Under certain circumstances named could continue to
			use a name after it had been freed triggering
			INSIST() failures.  [RT #2614]

1238.	[bug]		It is possible to lockup the server when shutting down
			if notifies were being processed. [RT #2591]

1237.	[bug]		nslookup: "set q=type" failed.

1236.	[bug]		dns_rdata{class,type}_fromtext() didn't handle non
			NULL terminated text regions. [RT #2588]

1235.	[func]		Report 'out of memory' errors from openssl.

1234.	[bug]		contrib/sdb: 'zonetodb' failed to call
			dns_result_register().  DNS_R_SEENINCLUDE should not
			be fatal.

1233.	[bug]		The flags field of a KEY record can be expressed in
			hex as well as decimal.

1232.	[bug]		unix/errno2result() didn't handle EADDRNOTAVAIL.

1231.	[port]		HPUX 11.11 recvmsg() can return spurious EADDRNOTAVAIL.

1230.	[bug]		isccc_cc_isreply() and isccc_cc_isack() were broken.

1229.	[bug]		named would crash if it received a TSIG signed
			query as part of an AXFR response. [RT #2570]

1228.	[bug]		'make install' did not depend on 'make all'. [RT #2559]

1227.	[bug]		dns_lex_getmastertoken() now returns ISC_R_BADNUMBER
			if a number was expected and some other token was
			found. [RT#2532]

1226.	[func]		Use EDNS for zone refresh queries. [RT #2551]

1225.	[func]		dns_message_setopt() no longer requires that
			dns_message_renderbegin() to have been called.

1224.	[bug]		'rrset-order' and 'sortlist' should be additive
			not exclusive.

1223.	[func]		'rrset-order' partially works 'cyclic' and 'random'
			are supported.

1222.	[bug]		Specifying 'port *' did not always result in a system
			selected (non-reserved) port being used. [RT #2537]

1221.	[bug]		Zone types 'master', 'slave' and 'stub' were not being
			compared case insensitively. [RT #2542]

1220.	[func]		Support for APL rdata type.

1219.	[func]		Named now reports the TSIG extended error code when
			signature verification fails. [RT #1651]

1218.	[bug]		Named incorrectly returned SERVFAIL rather than
			NOTAUTH when there was a TSIG BADTIME error. [RT #2519]

1217.	[func]		Report locations of previous key definition when a
			duplicate is detected.

1216.	[bug]		Multiple server clauses for the same server were not
			reported.  [RT #2514]

1215.	[port]		solaris: add support to ifconfig.sh for x86 2.5.1

1214.	[bug]		Win32: isc_file_renameunique() could leave zero length
			files behind.

1213.	[func]		Report view associated with client if it is not a
			standard view (_default or _bind).

1212.	[port]		libbind: 64k answer buffers were causing stack space
			to be exceeded for certain OS.  Use heap space instead.

1211.	[bug]		dns_name_fromtext() incorrectly handled certain
			valid octal bitlabels. [RT #2483]

1210.	[bug]		libbind: getnameinfo() failed to lookup IPv4 mapped /
			compatible addresses. [RT #2461]

1209.	[bug]		Dig, host, nslookup were not checking the message ids
			on the responses. [RT #2454]

1208.	[bug]		dns_master_load*() failed to log a error message if
			an error was detected when parsing the ownername of
			a record.  [RT #2448]

1207.	[bug]		libbind: getaddrinfo() could call freeaddrinfo() with
			an invalid pointer.

1206.	[bug]		SERVFAIL and NOTIMP responses to an EDNS query should
			trigger a non-EDNS retry.

1205.	[bug]		OPT, TSIG and TKEY cannot be used to set the "class"
			of the message. [RT #2449]

1204.	[bug]		libbind: res_nupdate() failed to update the name
			server addresses before sending the update.

1203.	[func]		Report locations of previous acl and zone definitions
			when a duplicate is detected.

1202.	[func]		New functions: cfg_obj_line() and cfg_obj_file().

1201.	[bug]		Require that if 'callbacks' is passed to
			dns_rdata_fromtext(), callbacks->error and
			callbacks->warn are initialized.

1200.	[bug]		Log 'errno' that we are unable to convert to
			isc_result_t. [RT #2404]

1199.	[doc]		ARM reference to RFC 2157 should have been RFC 1918.
			[RT #2436]

1198.	[bug]		OPT printing style was not consistent with the way the
			header fields are printed.  The DO bit was not reported
			if set.  Report if any of the MBZ bits are set.

1197.	[bug]		Attempts to define the same acl multiple times were not
			detected.

1196.	[contrib]	update mdnkit to 2.2.3.

1195.	[bug]		Attempts to redefine builtin acls should be caught.
			[RT #2403]

1194.	[bug]		Not all duplicate zone definitions were being detected
			at the named.conf checking stage. [RT #2431]

1193.	[bug]		dig +besteffort parsing didn't handle packet
			truncation.  dns_message_parse() has new flag
			DNS_MESSAGE_IGNORETRUNCATION.

1192.	[bug]		The seconds fields in LOC records were restricted
			to three decimal places.  More decimal places should
			be allowed but warned about.

1191.	[bug]		A dynamic update removing the last non-apex name in
			a secure zone would fail. [RT #2399]

1190.	[func]		Add the "rndc freeze" and "rndc unfreeze" commands.
			[RT #2394]

1189.	[bug]		On some systems, malloc(0) returns NULL, which
			could cause the caller to report an out of memory
			error. [RT #2398]

1188.	[bug]		Dynamic updates of a signed zone would fail if
			some of the zone private keys were unavailable.

1187.	[bug]		named was incorrectly returning DNSSEC records
			in negative responses when the DO bit was not set.

1186.	[bug]		isc_hex_tobuffer(,,length = 0) failed to unget the
			EOL token when reading to end of line.

1185.	[bug]		libbind: don't assume statp->_u._ext.ext is valid
			unless RES_INIT is set when calling res_*init().

1184.	[bug]		libbind: call res_ndestroy() if RES_INIT is set
			when res_*init() is called.

1183.	[bug]		Handle ENOSR error when writing to the internal
			control pipe. [RT #2395]

1182.	[bug]		The server could throw an assertion failure when
			constructing a negative response packet.

1181.	[func]		Add the "key-directory" configuration statement,
			which allows the server to look for online signing
			keys in alternate directories.

1180.	[func]		dnssec-keygen should always generate keys with
			protocol 3 (DNSSEC), since it's less confusing
			that way.

1179.	[func]		Add SIG(0) support to nsupdate.

1178.	[bug]		Follow and cache (if appropriate) A6 and other
			data chains to completion in the additional section.

1177.	[func]		Report view when loading zones if it is not a
			standard view (_default or _bind). [RT #2270]

1176.	[doc]		Document that allow-v6-synthesis is only performed
			for clients that are supplied recursive service.
			[RT #2260]

1175.	[bug]		named-checkzone and named-checkconf failed to call
			dns_result_register() at startup which could
			result in runtime exceptions when printing
			"out of memory" errors. [RT #2335]

1174.	[bug]		Win32: add WSAECONNRESET to the expected errors
			from connect(). [RT #2308]

1173.	[bug]		Potential memory leaks in isc_log_create() and
			isc_log_settag(). [RT #2336]

1172.	[doc]		Add CERT, GPOS, KX, NAPTR, NSAP, PX and TXT to
			table of RR types in ARM.

1171.	[func]		Added function isc_region_compare(), updated files in
			lib/dns to use this function instead of local one.

1170.	[bug]		Don't attempt to print the token when a I/O error
			occurs when parsing named.conf. [RT #2275]

1169.	[func]		Identify recursive queries in the query log.

1168.	[bug]		Empty also-notify clauses were not handled. [RT #2309]

1167.	[contrib]	nslint-2.1a3 (from author).

1166.	[bug]		"Not Implemented" should be reported as NOTIMP,
			not NOTIMPL. [RT #2281]

1165.	[bug]		We were rejecting notify-source{-v6} in zone clauses.

1164.	[bug]		Empty masters clauses in slave / stub zones were not
			handled gracefully. [RT #2262]

1163.	[func]		isc_time_formattimestamp() now includes the year.

1162.	[bug]		The allow-notify option was not accepted in slave
			zone statements.

1161.	[bug]		named-checkzone looped on unbalanced brackets.
			[RT #2248]

1160.	[bug]		Generating Diffie-Hellman keys longer than 1024
			bits could fail. [RT #2241]

1159.	[bug]		MD and MF are not permitted to be loaded by RFC1123.

1158.	[func]		Report the client's address when logging notify
			messages.

1157.	[func]		match-clients and match-destinations now accept
			keys. [RT #2045]

1156.	[port]		The configure test for strsep() incorrectly
			succeeded on certain patched versions of
			AIX 4.3.3. [RT #2190]

1155.	[func]		Recover from master files being removed from under
			us.

1154.	[bug]		Don't attempt to obtain the netmask of a interface
			if there is no address configured. [RT #2176]

1153.	[func]		'rndc {stop|halt} -p' now reports the process id
			of the instance of named being shutdown.

1152.	[bug]		libbind: read buffer overflows.

1151.	[bug]		nslookup failed to check that the arguments to
			the port, timeout, and retry options were
			valid integers and in range. [RT #2099]

1150.	[bug]		named incorrectly accepted TTL values
			containing plus or minus signs, such as
			1d+1h-1s.

1149.	[func]		New function isc_parse_uint32().

1148.	[func]		'rndc-confgen -a' now provides positive feedback.

1147.	[func]		Set IPV6_V6ONLY on IPv6 sockets if supported by
			the OS.  listen-on-v6 { any; }; should no longer
			result in IPv4 queries be accepted.  Similarly
			control { inet :: ... }; should no longer result
			in IPv4 connections being accepted.  This can be
			overridden at compile time by defining
			ISC_ALLOW_MAPPED=1.

1146.	[func]		Allow IPV6_IPV6ONLY to be set/cleared on a socket if
			supported by the OS by a new function
			isc_socket_ipv6only().

1145.	[func]		"host" no longer reports a NOERROR/NODATA response
			by printing nothing. [RT #2065]

1144.	[bug]		rndc-confgen would crash if both the -a and -t
			options were specified. [RT #2159]

1143.	[bug]		When a trusted-keys statement was present and named
			was built without crypto support, it would leak memory.

1142.	[bug]		dnssec-signzone would fail to delete temporary files
			in some failure cases. [RT #2144]

1141.	[bug]		When named rejected a control message, it would
			leak a file descriptor and memory.  It would also
			fail to respond, causing rndc to hang.
			[RT #2139, #2164]

1140.	[bug]		rndc-confgen did not accept IPv6 addresses as arguments
			to the -s option. [RT #2138]

1139.	[func]		It is now possible to flush a given name from the
			cache(s) via 'rndc flushname name [view]'. [RT #2051]

1138.	[func]		It is now possible to flush a given name from the
			cache by calling the new function
			dns_cache_flushname().

1137.	[func]		It is now possible to flush a given name from the
			ADB by calling the new function dns_adb_flushname().

1136.	[bug]		CNAME records synthesized from DNAMEs did not
			have a TTL of zero as required by RFC2672.
			[RT #2129]

1135.	[func]		You can now override the default syslog() facility for
			named/lwresd at compile time. [RT #1982]

1134.	[bug]		Multi-threaded servers could deadlock in ferror()
			when reloading zone files. [RT #1951, #1998]

1133.	[bug]		IN6_IS_ADDR_LOOPBACK was not portably defined on
			platforms without IN6_IS_ADDR_LOOPBACK. [RT #2106]

1132.	[func]		Improve UPDATE prerequisite failure diagnostic messages.

1131.	[bug]		The match-destinations view option did not work with
			IPv6 destinations. [RT #2073, #2074]

1130.	[bug]		Log messages reporting an out-of-range serial number
			did not include the out-of-range number but the
			following token. [RT #2076]

1129.	[bug]		Multi-threaded servers could crash under heavy
			resolution load due to a race condition. [RT #2018]

1128.	[func]		sdb drivers can now provide RR data in either text
			or wire format, the latter using the new functions
			dns_sdb_putrdata() and dns_sdb_putnamedrdata().

1127.	[func]		rndc: If the server to contact has multiple addresses,
			try all of them.

1126.	[bug]		The server could access a freed event if shut
			down while a client start event was pending
			delivery. [RT #2061]

1125.	[bug]		rndc: -k option was missing from usage message.
			[RT #2057]

1124.	[doc]		dig: +[no]dnssec, +[no]besteffort and +[no]fail
			are now documented. [RT #2052]

1123.	[bug]		dig +[no]fail did not match description. [RT #2052]

1122.	[tuning]	Resolution timeout reduced from 90 to 30 seconds.
			[RT #2046]

1121.	[bug]		The server could attempt to access a NULL zone
			table if shut down while resolving.
			[RT #1587, #2054]

1120.	[bug]		Errors in options were not fatal. [RT #2002]

1119.	[func]		Added support in Win32 for NTFS file/directory ACL's
			for access control.

1118.	[bug]		On multi-threaded servers, a race condition
			could cause an assertion failure in resolver.c
			during resolver shutdown. [RT #2029]

1117.	[port]		The configure check for in6addr_loopback incorrectly
			succeeded on AIX 4.3 when compiling with -O2
			because the test code was optimized away.
			[RT #2016]

1116.	[bug]		Setting transfers in a server clause, transfers-in,
			or transfers-per-ns to a value greater than
			2147483647 disabled transfers. [RT #2002]

1115.	[func]		Set maximum values for cleaning-interval,
			heartbeat-interval, interface-interval,
			max-transfer-idle-in, max-transfer-idle-out,
			max-transfer-time-in, max-transfer-time-out,
			statistics-interval of 28 days and
			sig-validity-interval of 3660 days. [RT #2002]

1114.	[port]		Ignore more accept() errors. [RT #2021]

1113.	[bug]		The allow-update-forwarding option was ignored
			when specified in a view. [RT #2014]

1112.	[placeholder]

1111.	[bug]		Multi-threaded servers could deadlock processing
			recursive queries due to a locking hierarchy
			violation in adb.c. [RT #2017]

1110.	[bug]		dig should only accept valid abbreviations of +options.
			[RT #2003]

1109.	[bug]		nsupdate accepted illegal ttl values.

1108.	[bug]		On Win32, rndc was hanging when named was not running
			due to failure to select for exceptional conditions
			in select(). [RT #1870]

1107.	[bug]		nsupdate could catch an assertion failure if an
			invalid domain name was given as the argument to
			the "zone" command.

1106.	[bug]		After seeing an out of range TTL, nsupdate would
			treat all TTLs as out of range. [RT #2001]

1105.	[port]		OpenUNIX 8 enable threads by default. [RT #1970]

1104.	[bug]		Invalid arguments to the transfer-format option
			could cause an assertion failure. [RT #1995]

1103.	[port]		OpenUNIX 8 support (ifconfig.sh). [RT #1970]

1102.	[doc]		Note that query logging is enabled by directing the
			queries category to a channel.

1101.	[bug]		Array bounds read error in lwres_gai_strerror.

1100.	[bug]		libbind: DNSSEC key ids were computed incorrectly.

1099.	[cleanup]	libbind: defining REPORT_ERRORS in lib/bind/dst caused
			compile time errors.

1098.	[bug]		libbind: HMAC-MD5 key files are now mode 0600.

1097.	[func]		libbind: RES_PRF_TRUNC for dig.

1096.	[func]		libbind: "DNSSEC OK" (DO) support.

1095.	[func]		libbind: resolver option: no-tld-query.  disables
			trying unqualified as a tld.  no_tld_query is also
			supported for FreeBSD compatibility.

1094.	[func]		libbind: add support gcc's format string checking.

1093.	[doc]		libbind: miscellaneous nroff fixes.

1092.	[bug]		libbind: get*by*() failed to check if res_init() had
			been called.

1091.	[bug]		libbind: misplaced va_end().

1090.	[bug]		libbind: dns_ho.c:add_hostent() was not returning
			the amount of memory consumed resulting in garbage
			address being returned.  Alignment calculations were
			wasting space.  We weren't suppressing duplicate
			addresses.

1089.	[func]		libbind: inet_{cidr,net}_{pton,ntop}() now have IPv6
			support.

1088.	[port]		libbind: MPE/iX C.70 (incomplete)

1087.	[bug]		libbind: struct __res_state too large on 64 bit arch.

1086.	[port]		libbind: sunos: old sprintf.

1085.	[port]		libbind: solaris: sys_nerr and sys_errlist do not
			exist when compiling in 64 bit mode.

1084.	[cleanup]	libbind: gai_strerror() rewritten.

1083.	[bug]		The default control channel listened on the
			wildcard address, not the loopback as documented.
			[RT #1975]

1082.	[bug]		The -g option to named incorrectly caused logging
			to be sent to syslog in addition to stderr.
			[RT #1974]

1081.	[bug]		Multicast queries were incorrectly identified
			based on the source address, not the destination
			address.

1080.	[bug]		BIND 8 compatibility: accept bare IP prefixes
			as the second element of a two-element top level
			sort list statement. [RT #1964]

1079.	[bug]		BIND 8 compatibility: accept bare elements at top
			level of sort list treating them as if they were
			a single element list. [RT #1963]

1078.	[bug]		We failed to correct bad tv_usec values in one case.
			[RT #1966]

1077.	[func]		Do not accept further recursive clients when
			the total number of recursive lookups being
			processed exceeds max-recursive-clients, even
			if some of the lookups are internally generated.
			[RT #1915, #1938]

1076.	[bug]		A badly defined global key could trigger an assertion
			on load/reload if views were used. [RT #1947]

1075.	[bug]		Out-of-range network prefix lengths were not
			reported. [RT #1954]

1074.	[bug]		Running out of memory in dump_rdataset() could
			cause an assertion failure. [RT #1946]

1073.	[bug]		The ADB cache cleaning should also be space driven.
			[RT #1915, #1938]

1072.	[bug]		The TCP client quota could be exceeded when
			recursion occurred. [RT #1937]

1071.	[bug]		Sockets listening for TCP DNS connections
			specified an excessive listen backlog. [RT #1937]

1070.	[bug]		Copy DNSSEC OK (DO) to response as specified by
			draft-ietf-dnsext-dnssec-okbit-03.txt.

1069.	[placeholder]

1068.	[bug]		errno could be overwritten by catgets(). [RT #1921]

1067.	[func]		Allow quotas to be soft, isc_quota_soft().

1066.	[bug]		Provide a thread safe wrapper for strerror().
			[RT #1689]

1065.	[func]		Runtime support to select new / old style interface
			scanning using ioctls.

1064.	[bug]		Do not shut down active network interfaces if we
			are unable to scan the interface list. [RT #1921]

1063.	[bug]		libbind: "make install" was failing on IRIX.
			[RT #1919]

1062.	[bug]		If the control channel listener socket was shut
			down before server exit, the listener object could
			be freed twice. [RT #1916]

1061.	[bug]		If periodic cache cleaning happened to start
			while cleaning due to reaching the configured
			maximum cache size was in progress, the server
			could catch an assertion failure. [RT #1912]

1060.	[func]		Move refresh, stub and notify UDP retry processing
			into dns_request.

1059.	[func]		dns_request now support will now retry UDP queries,
			dns_request_createvia2() and dns_request_createraw2().

1058.	[func]		Limited lifetime ticker timers are now available,
			isc_timertype_limited.

1057.	[bug]		Reloading the server after adding a "file" clause
			to a zone statement could cause the server to
			crash due to a typo in change 1016.

1056.	[bug]		Rndc could catch an assertion failure on SIGINT due
			to an uninitialized variable. [RT #1908]

1055.	[func]		Version and hostname queries can now be disabled
			using "version none;" and "hostname none;",
			respectively.

1054.	[bug]		On Win32, cfg_categories and cfg_modules need to be
			exported from the libisccfg DLL.

1053.	[bug]		Dig did not increase its timeout when receiving
			AXFRs unless the +time option was used. [RT #1904]

1052.	[bug]		Journals were not being created in binary mode
			resulting in "journal format not recognized" error
			under Win32. [RT #1889]

1051.	[bug]		Do not ignore a network interface completely just
			because it has a noncontiguous netmask.  Instead,
			omit it from the localnets ACL and issue a warning.
			[RT #1891]

1050.	[bug]		Log messages reporting malformed IP addresses in
			address lists such as that of the forwarders option
			failed to include the correct error code, file
			name, and line number. [RT #1890]

1049.	[func]		"pid-file none;" will disable writing a pid file.
			[RT #1848]

1048.	[bug]		Servers built with -DISC_MEM_USE_INTERNAL_MALLOC=1
			didn't work.

1047.	[bug]		named was incorrectly refusing all requests signed
			with a TSIG key derived from an unsigned TKEY
			negotiation with a NOERROR response. [RT #1886]

1046.	[bug]		The help message for the --with-openssl configure
			option was inaccurate. [RT #1880]

1045.	[bug]		It was possible to skip saving glue for a nameserver
			for a stub zone.

1044.	[bug]		Specifying allow-transfer, notify-source, or
			notify-source-v6 in a stub zone was not treated
			as an error.

1043.	[bug]		Specifying a transfer-source or transfer-source-v6
			option in the zone statement for a master zone was
			not treated as an error. [RT #1876]

1042.	[bug]		The "config" logging category did not work properly.
			[RT #1873]

1041.	[bug]		Dig/host/nslookup could catch an assertion failure
			on SIGINT due to an uninitialized variable. [RT #1867]

1040.	[bug]		Multiple listen-on-v6 options with different ports
			were not accepted. [RT #1875]

1039.	[bug]		Negative responses with CNAMEs in the answer section
			were cached incorrectly. [RT #1862]

1038.	[bug]		In servers configured with a tkey-domain option,
			TKEY queries with an owner name other than the root
			could cause an assertion failure. [RT #1866, #1869]

1037.	[bug]		Negative responses whose authority section contain
			SOA or NS records whose owner names are not equal
			equal to or parents of the query name should be
			rejected. [RT #1862]

1036.	[func]		Silently drop requests received via multicast as
			long as there is no final multicast DNS standard.

1035.	[bug]		If we respond to multicast queries (which we
			currently do not), respond from a unicast address
			as specified in RFC 1123. [RT #137]

1034.	[bug]		Ignore the RD bit on multicast queries as specified
			in RFC 1123. [RT #137]

1033.	[bug]		Always respond to requests with an unsupported opcode
			with NOTIMP, even if we don't have a matching view
			or cannot determine the class.

1032.	[func]		hostname.bind/txt/chaos now returns the name of
			the machine hosting the nameserver.  This is useful
			in diagnosing problems with anycast servers.

1031.	[bug]		libbind.a: isc__gettimeofday() infinite recursion.
			[RT #1858]

1030.	[bug]		On systems with no resolv.conf file, nsupdate
			exited with an error rather than defaulting
			to using the loopback address. [RT #1836]

1029.	[bug]		Some named.conf errors did not cause the loading
			of the configuration file to return a failure
			status even though they were logged. [RT #1847]

1028.	[bug]		On Win32, dig/host/nslookup looked for resolv.conf
			in the wrong directory. [RT #1833]

1027.	[bug]		RRs having the reserved type 0 should be rejected.
			[RT #1471]

1026.	[placeholder]

1025.	[bug]		Don't use multicast addresses to resolve iterative
			queries. [RT #101]

1024.	[port]		Compilation failed on HP-UX 11.11 due to
			incompatible use of the SIOCGLIFCONF macro
			name. [RT #1831]

1023.	[func]		Accept hints without TTLs.

1022.	[bug]		Don't report empty root hints as "extra data".
			[RT #1802]

1021.	[bug]		On Win32, log message timestamps were one month
			later than they should have been, and the server
			would exhibit unspecified behavior in December.

1020.	[bug]		IXFR log messages did not distinguish between
			true IXFRs, AXFR-style IXFRs, and mere version
			polls. [RT #1811]

1019.	[bug]		The value of the lame-ttl option was limited to 18000
			seconds, not 1800 seconds as documented. [RT #1803]

1018.	[bug]		The default log channel was not always initialized
			correctly. [RT #1813]

1017.	[bug]		When specifying TSIG keys to dig and nsupdate using
			the -k option, they must be HMAC-MD5 keys. [RT #1810]

1016.	[bug]		Slave zones with no backup file were re-transferred
			on every server reload.

1015.	[bug]		Log channels that had a "versions" option but no
			"size" option failed to create numbered log
			files. [RT #1783]

1014.	[bug]		Some queries would cause statistics counters to
			increment more than once or not at all. [RT #1321]

1013.	[bug]		It was possible to cancel a query twice when marking
			a server as bogus or by having a blackhole acl.
			[RT #1776]

1012.	[bug]		The -p option to named did not behave as documented.

1011.	[cleanup]	Removed isc_dir_current().

1010.	[bug]		The server could attempt to execute a command channel
			command after initiating server shutdown, causing
			an assertion failure. [RT #1766]

1009.	[port]		OpenUNIX 8 support. [RT #1728]

1008.	[port]		libtool.m4, ltmain.sh from libtool-1.4.2.

1007.	[port]		config.guess, config.sub from autoconf-2.52.

1006.	[bug]		If a KEY RR was found missing during DNSSEC validation,
			an assertion failure could subsequently be triggered
			in the resolver. [RT #1763]

1005.	[bug]		Don't copy nonzero RCODEs from request to response.
			[RT #1765]

1004.	[port]		Deal with recvfrom() returning EHOSTDOWN. [RT #1770]

1003.	[func]		Add the +retry option to dig.

1002.	[bug]		When reporting an unknown class name in named.conf,
			including the file name and line number. [RT #1759]

1001.	[bug]		win32 socket code doio_recv was not catching a
			WSACONNRESET error when a client was timing out
			the request and closing its socket. [RT #1745]

1000.	[bug]		BIND 8 compatibility: accept "HESIOD" as an alias
			for class "HS". [RT #1759]

 999.	[func]		"rndc retransfer zone [class [view]]" added.
			[RT #1752]

 998.	[func]		named-checkzone now has arguments to specify the
			chroot directory (-t) and working directory (-w).
			[RT #1755]

 997.	[func]		Add support for RSA-SHA1 keys (RFC3110).

 996.	[func]		Issue warning if the configuration filename contains
			the chroot path.

 995.	[bug]		dig, host, nslookup: using a raw IPv6 address as a
			target address should be fatal on a IPv4 only system.

 994.	[func]		Treat non-authoritative responses to queries for type
			NS as referrals even if the NS records are in the
			answer section, because BIND 8 servers incorrectly
			send them that way.  This is necessary for DNSSEC
			validation of the NS records of a secure zone to
			succeed when the parent is a BIND 8 server. [RT #1706]

 993.	[func]		dig: -v now reports the version.

 992.	[doc]		dig: ~/.digrc is now documented.

 991.	[func]		Lower UDP refresh timeout messages to level
			debug 1.

 990.	[bug]		The rndc-confgen man page was not installed.

 989.	[bug]		Report filename if $INCLUDE fails for file related
			errors. [RT #1736]

 988.	[bug]		'additional-from-auth no;' did not work reliably
			in the case of queries answered from the cache.
			[RT #1436]

 987.	[bug]		"dig -help" didn't show "+[no]stats".

 986.	[bug]		"dig +noall" failed to clear stats and command
			printing.

 985.	[func]		Consider network interfaces to be up iff they have
			a nonzero IP address rather than based on the
			IFF_UP flag. [RT #1160]

 984.	[bug]		Multi-threading should be enabled by default on
			Solaris 2.7 and newer, but it wasn't.

 983.	[func]		The server now supports generating IXFR difference
			sequences for non-dynamic zones by comparing zone
			versions, when enabled using the new config
			option "ixfr-from-differences". [RT #1727]

 982.	[func]		If "memstatistics-file" is set in options the memory
			statistics will be written to it.

 981.	[func]		The dnssec tools can now take multiple '-r randomfile'
			arguments.

 980.	[bug]		Incoming zone transfers restarting after an error
			could trigger an assertion failure. [RT #1692]

 979.	[func]		Incremental master file dumping.  dns_master_dumpinc(),
			dns_master_dumptostreaminc(), dns_dumpctx_attach(),
			dns_dumpctx_detach(), dns_dumpctx_cancel(),
			dns_dumpctx_db() and dns_dumpctx_version().

 978.	[bug]		dns_db_attachversion() had an invalid REQUIRE()
			condition.

 977.	[bug]		Improve "not at top of zone" error message.

 976.	[func]		named-checkconf can now test load master zones
			(named-checkconf -z). [RT #1468]

 975.	[bug]		"max-cache-size default;" as a view option
			caused an assertion failure.

 974.	[bug]		"max-cache-size unlimited;" as a global option
			was not accepted.

 973.	[bug]		Failed to log the question name when logging:
			"bad zone transfer request: non-authoritative zone
			(NOTAUTH)".

 972.	[bug]		The file modification time code in zone.c was using the
			wrong epoch. [RT #1667]

 971.	[placeholder]

 970.	[func]		'max-journal-size' can now be used to set a target
			size for a journal.

 969.	[func]		dig now supports the undocumented dig 8 feature
			of allowing arbitrary labels, not just dotted
			decimal quads, with the -x option.  This can be
			used to conveniently look up RFC2317 names as in
			"dig -x 10.0.0.0-127". [RT #827, #1576, #1598]

 968.	[bug]		On win32, the isc_time_now() function was unnecessarily
			calling strtime(). [RT #1671]

 967.	[bug]		On win32, the link for bindevt was not including the
			required resource file to enable the event viewer
			to interpret the error messages in the event log,
			[RT #1668]

 966.	[placeholder]

 965.	[bug]		Including data other than root server NS and A
			records in the root hint file could cause a rbtdb
			node reference leak. [RT #1581, #1618]

 964.	[func]		Warn if data other than root server NS and A records
			are found in the root hint file. [RT #1581, #1618]

 963.	[bug]		Bad ISC_LANG_ENDDECLS. [RT #1645]

 962.	[bug]		libbind: bad "#undef", don't attempt to install
			non-existent nlist.h. [RT #1640]

 961.	[bug]		Tried to use a IPV6 feature when ISC_PLATFORM_HAVEIPV6
			was not defined. [RT #1482]

 960.	[port]		liblwres failed to build on systems with support for
			getrrsetbyname() in the OS. [RT #1592]

 959.	[port]		On FreeBSD, determine the number of CPUs by calling
			sysctlbyname(). [RT #1584]

 958.	[port]		ssize_t is not available on all platforms. [RT #1607]

 957.	[bug]		sys/select.h inclusion was broken on older platforms.
			[RT #1607]

 956.	[bug]		ns_g_autorndcfile changed to ns_g_keyfile
			in named/win32/os.c due to code changes in
			change #953. win32 .make file for rndc-confgen
			updated to add include path for os.h header.

	--- 9.2.0rc1 released ---

 955.	[bug]		When using views, the zone's class was not being
			inherited from the view's class. [RT #1583]

 954.	[bug]		When requesting AXFRs or IXFRs using dig, host, or
			nslookup, the RD bit should not be set as zone
			transfers are inherently non-recursive. [RT #1575]

 953.	[func]		The /var/run/named.key file from change #843
			has been replaced by /etc/rndc.key.  Both
			named and rndc will look for this file and use
			it to configure a default control channel key
			if not already configured using a different
			method (rndc.conf / controls).  Unlike
			named.key, rndc.key is not created automatically;
			it must be created by manually running
			"rndc-confgen -a".

 952.	[bug]		The server required manual intervention to serve the
			affected zones if it died between creating a journal
			and committing the first change to it.

 951.	[bug]		CFLAGS was not passed to the linker when
			linking some of the test programs under
			bin/tests. [RT #1555].

 950.	[bug]		Explicit TTLs did not properly override $TTL
			due to a bug in change 834. [RT #1558]

 949.	[bug]		host was unable to print records larger than 512
			bytes. [RT #1557]

	--- 9.2.0b2 released ---

 948.	[port]		Integrated support for building on Windows NT /
			Windows 2000.

 947.	[bug]		dns_rdata_soa_t had a badly named element "mname" which
			was really the RNAME field from RFC1035.  To avoid
			confusion and silent errors that would occur it the
			"origin" and "mname" elements were given their correct
			names "mname" and "rname" respectively, the "mname"
			element is renamed to "contact".

 946.	[cleanup]	doc/misc/options is now machine-generated from the
			configuration parser syntax tables, and therefore
			more likely to be correct.

 945.	[func]		Add the new view-specific options
			"match-destinations" and "match-recursive-only".

 944.	[func]		Check for expired signatures on load.

 943.	[bug]		The server could crash when receiving a command
			via rndc if the configuration file listed only
			nonexistent keys in the controls statement. [RT #1530]

 942.	[port]		libbind: GETNETBYADDR_ADDR_T was not correctly
			defined on some platforms.

 941.	[bug]		The configuration checker crashed if a slave
			zone didn't contain a masters statement. [RT #1514]

 940.	[bug]		Double zone locking failure on error path. [RT #1510]

	--- 9.2.0b1 released ---

 939.	[port]		Add the --disable-linux-caps option to configure for
			systems that manage capabilities outside of named.
			[RT #1503]

 938.	[placeholder]

 937.	[bug]		A race when shutting down a zone could trigger a
			INSIST() failure. [RT #1034]

 936.	[func]		Warn about IPv4 addresses that are not complete
			dotted quads. [RT #1084]

 935.	[bug]		inet_pton failed to reject leading zeros.

 934.	[port]		Deal with systems where accept() spuriously returns
			ECONNRESET.

 933.	[bug]		configure failed doing libbind on platforms not
			supported by BIND 8. [RT #1496]

	--- 9.2.0a3 released ---

 932.	[bug]		Use INSTALL_SCRIPT, not INSTALL_PROGRAM,
			when installing isc-config.sh.
			[RT #198, #1466]

 931.	[bug]		The controls statement only attempted to verify
			messages using the first key in the key list.
			(9.2.0a1/a2 only).

 930.	[func]		Query performance testing tool added as
			contrib/queryperf.

 929.	[placeholder]

 928.	[bug]		nsupdate would send empty update packets if the
			send (or empty line) command was run after
			another send but before any new updates or
			prerequisites were specified.  It should simply
			ignore this command.

 927.	[bug]		Don't hold the zone lock for the entire dump to disk.
			[RT #1423]

 926.	[bug]		The resolver could deadlock with the ADB when
			shutting down (multi-threaded builds only).
			[RT #1324]

 925.	[cleanup]	Remove openssl from the distribution; require that
			--with-openssl be specified if DNSSEC is needed.

 924.	[port]		Extend support for pre-RFC2133 IPv6 implementation.
			[RT #987]

 923.	[bug]		Multiline TSIG secrets (and other multiline strings)
			were not accepted in named.conf. [RT #1469]

 922.	[func]		Added two new lwres_getrrsetbyname() result codes,
			ERR_NONAME and ERR_NODATA.

 921.	[bug]		lwres returned an incorrect error code if it received
			a truncated message.

 920.	[func]		Increase the lwres receive buffer size to 16K.
			[RT #1451]

 919.	[placeholder]

 918.	[func]		In nsupdate, TSIG errors are no longer treated as
			fatal errors.

 917.	[func]		New nsupdate command 'key', allowing TSIG keys to
			be specified in the nsupdate command stream rather
			than the command line.

 916.	[bug]		Specifying type ixfr to dig without specifying
			a serial number failed in unexpected ways.

 915.	[func]		The named-checkconf and named-checkzone programs
			now have a '-v' option for printing their version.
			[RT #1151]

 914.	[bug]		Global 'server' statements were rejected when
			using views, even though they were accepted
			in 9.1. [RT #1368]

 913.	[bug]		Cache cleaning was not sufficiently aggressive.
			[RT #1441, #1444]

 912.	[bug]		Attempts to set the 'additional-from-cache' or
			'additional-from-auth' option to 'no' in a
			server with recursion enabled will now
			be ignored and cause a warning message.
			[RT #1145]

 911.	[placeholder]

 910.	[port]		Some pre-RFC2133 IPv6 implementations do not define
			IN6ADDR_ANY_INIT. [RT #1416]

 909.	[placeholder]

 908.	[func]		New program, rndc-confgen, to simplify setting up rndc.

 907.	[func]		The ability to get entropy from either the
			random device, a user-provided file or from
			the keyboard was migrated from the DNSSEC tools
			to libisc as isc_entropy_usebestsource().

 906.	[port]		Separated the system independent portion of
			lib/isc/unix/entropy.c into lib/isc/entropy.c
			and added lib/isc/win32/entropy.c.

 905.	[bug]		Configuring a forward "zone" for the root domain
			did not work. [RT #1418]

 904.	[bug]		The server would leak memory if attempting to use
			an expired TSIG key. [RT #1406]

 903.	[bug]		dig should not crash when receiving a TCP packet
			of length 0.

 902.	[bug]		The -d option was ignored if both -t and -g were also
			specified.

 901.	[placeholder]

 900.	[bug]		A config.guess update changed the system identification
			string of FreeBSD systems; configure and
			bin/tests/system/ifconfig.sh now recognize the new
			string.

	--- 9.2.0a2 released ---

 899.	[bug]		lib/dns/soa.c failed to compile on many platforms
			due to inappropriate use of a void value.
			[RT #1372, #1373, #1386, #1387, #1395]

 898.	[bug]		"dig" failed to set a nonzero exit status
			on UDP query timeout. [RT #1323]

 897.	[bug]		A config.guess update changed the system identification
			string of UnixWare systems; configure now recognizes
			the new string.

 896.	[bug]		If a configuration file is set on named's command line
			and it has a relative pathname, the current directory
			(after any possible jailing resulting from named -t)
			will be prepended to it so that reloading works
			properly even when a directory option is present.

 895.	[func]		New function, isc_dir_current(), akin to POSIX's
			getcwd().

 894.	[bug]		When using the DNSSEC tools, a message intended to warn
			when the keyboard was being used because of the lack
			of a suitable random device was not being printed.

 893.	[func]		Removed isc_file_test() and added isc_file_exists()
			for the basic functionality that was being added
			with isc_file_test().

 892.	[placeholder]

 891.	[bug]		Return an error when a SIG(0) signed response to
			an unsigned query is seen.  This should actually
			do the verification, but it's not currently
			possible. [RT #1391]

 890.	[cleanup]	The man pages no longer require the mandoc macros
			and should now format cleanly using most versions of
			nroff, and HTML versions of the man pages have been
			added.  Both are generated from DocBook source.

 889.	[port]		Eliminated blank lines before .TH in nroff man
			pages since they cause problems with some versions
			of nroff. [RT #1390]

 888.	[bug]		Don't die when using TKEY to delete a nonexistent
			TSIG key. [RT #1392]

 887.	[port]		Detect broken compilers that can't call static
			functions from inline functions. [RT #1212]

 886.	[placeholder]

 885.	[placeholder]

 884.	[placeholder]

 883.	[placeholder]

 882.	[placeholder]

 881.	[placeholder]

 880.	[placeholder]

 879.	[placeholder]

 878.	[placeholder]

 877.	[placeholder]

 876.	[placeholder]

 875.	[placeholder]

 874.	[placeholder]

 873.	[placeholder]

 872.	[placeholder]

 871.	[placeholder]

 870.	[placeholder]

 869.	[placeholder]

 868.	[placeholder]

 867.	[placeholder]

 866.	[func]		Close debug only file channels when debug is set to
			zero. [RT #1246]

 865.	[bug]		The new configuration parser did not allow
			the optional debug level in a "severity debug"
			clause of a logging channel to be omitted.
			This is now allowed and treated as "severity
			debug 1;" like it does in BIND 8.2.4, not as
			"severity debug 0;" like it did in BIND 9.1.
			[RT #1367]

 864.	[cleanup]	Multi-threading is now enabled by default on
			OSF1, Solaris 2.7 and newer, AIX, IRIX, and HP-UX.

 863.	[bug]		If an error occurred while an outgoing zone transfer
			was starting up, the server could access a domain
			name that had already been freed when logging a
			message saying that the transfer was starting.
			[RT #1383]

 862.	[bug]		Use after realloc(), non portable pointer arithmetic in
			grmerge().

 861.	[port]		Add support for Mac OS X, by making it equivalent
			to Darwin.  This was derived from the config.guess
			file shipped with Mac OS X. [RT #1355]

 860.	[func]		Drop cross class glue in zone transfers.

 859.	[bug]		Cache cleaning now won't swamp the CPU if there
			is a persistent over limit condition.

 858.	[func]		isc_mem_setwater() no longer requires that when the
			callback function is non-NULL then its hi_water
			argument must be greater than its lo_water argument
			(they can now be equal) or that they be non-zero.

 857.	[cleanup]	Use ISC_MAGIC() to define all magic numbers for
			structs, for our friends in EBCDIC-land.

 856.	[func]		Allow partial rdatasets to be returned in answer and
			authority sections to help non-TCP capable clients
			recover from truncation. [RT #1301]

 855.	[bug]		Stop spurious "using RFC 1035 TTL semantics" warnings.

 854.	[bug]		The config parser didn't properly handle config
			options that were specified in units of time other
			than seconds. [RT #1372]

 853.	[bug]		configure_view_acl() failed to detach existing acls.
			[RT #1374]

 852.	[bug]		Handle responses from servers which do not know
			about IXFR.

 851.	[cleanup]	The obsolete support-ixfr option was not properly
			ignored.

	--- 9.2.0a1 released ---

 850.	[bug]		dns_rbt_findnode() would not find nodes that were
			split on a bitstring label somewhere other than in
			the last label of the node. [RT #1351]

 849.	[func]		<isc/net.h> will ensure INADDR_LOOPBACK is defined.

 848.	[func]		A minimum max-cache-size of two megabytes is enforced
			by the cache cleaner.

 847.	[func]		Added isc_file_test(), which currently only has
			some very basic functionality to test for the
			existence of a file, whether a pathname is absolute,
			or whether a pathname is the fundamental representation
			of the current directory.  It is intended that this
			function can be expanded to test other things a
			programmer might want to know about a file.

 846.	[func]		A non-zero 'param' to dst_key_generate() when making an
			hmac-md5 key means that good entropy is not required.

 845.	[bug]		The access rights on the public file of a symmetric
			key are now restricted as soon as the file is opened,
			rather than after it has been written and closed.

 844.	[func]		<isc/net.h> will ensure INADDR_LOOPBACK is defined,
			just as <lwres/net.h> does.

 843.	[func]		If no controls statement is present in named.conf,
			or if any inet phrase of a controls statement is
			lacking a keys clause, then a key will be automatically
			generated by named and an rndc.conf-style file
			named named.key will be written that uses it.  rndc
			will use this file only if its normal configuration
			file, or one provided on the command line, does not
			exist.

 842.	[func]		'rndc flush' now takes an optional view.

 841.	[bug]		When sdb modules were not declared threadsafe, their
			create and destroy functions were not serialized.

 840.	[bug]		The config file parser could print the wrong file
			name if an error was detected after an included file
			was parsed. [RT #1353]

 839.	[func]		Dump packets for which there was no view or that the
			class could not be determined to category "unmatched".

 838.	[port]		UnixWare 7.x.x is now suported by
			bin/tests/system/ifconfig.sh.

 837.	[cleanup]	Multi-threading is now enabled by default only on
			OSF1, Solaris 2.7 and newer, and AIX.

 836.	[func]		Upgraded libtool to 1.4.

 835.	[bug]		The dispatcher could enter a busy loop if
			it got an I/O error receiving on a UDP socket.
			[RT #1293]

 834.	[func]		Accept (but warn about) master files beginning with
			an SOA record without an explicit TTL field and
			lacking a $TTL directive, by using the SOA MINTTL
			as a default TTL.  This is for backwards compatibility
			with old versions of BIND 8, which accepted such
			files without warning although they are illegal
			according to RFC1035.

 833.	[cleanup]	Moved dns_soa_*() from <dns/journal.h> to
			<dns/soa.h>, and extended them to support
			all the integer-valued fields of the SOA RR.

 832.	[bug]		The default location for named.conf in named-checkconf
			should depend on --sysconfdir like it does in named.
			[RT #1258]

 831.	[placeholder]

 830.	[func]		Implement 'rndc status'.

 829.	[bug]		The DNS_R_ZONECUT result code should only be returned
			when an ANY query is made with DNS_DBFIND_GLUEOK set.
			In all other ANY query cases, returning the delegation
			is better.

 828.	[bug]		The errno value from recvfrom() could be overwritten
			by logging code. [RT #1293]

 827.	[bug]		When an IXFR protocol error occurs, the slave
			should retry with AXFR.

 826.	[bug]		Some IXFR protocol errors were not detected.

 825.	[bug]		zone.c:ns_query() detached from the wrong zone
			reference. [RT #1264]

 824.	[bug]		Correct line numbers reported by dns_master_load().
			[RT #1263]

 823.	[func]		The output of "dig -h" now goes to stdout so that it
			can easily be piped through "more". [RT #1254]

 822.	[bug]		Sending nxrrset prerequisites would crash nsupdate.
			[RT #1248]

 821.	[bug]		The program name used when logging to syslog should
			be stripped of leading path components.
			[RT #1178, #1232]

 820.	[bug]		Name server address lookups failed to follow
			A6 chains into the glue of local authoritative
			zones.

 819.	[bug]		In certain cases, the resolver's attempts to
			restart an address lookup at the root could cause
			the fetch to deadlock (with itself) instead of
			restarting. [RT #1225]

 818.	[bug]		Certain pathological responses to ANY queries could
			cause an assertion failure. [RT #1218]

 817.	[func]		Adjust timeouts for dialup zone queries.

 816.	[bug]		Report potential problems with log file accessibility
			at configuration time, since such problems can't
			reliably be reported at the time they actually occur.

 815.	[bug]		If a log file was specified with a path separator
			character (i.e. "/") in its name and the directory
			did not exist, the log file's name was treated as
			though it were the directory name. [RT #1189]

 814.	[bug]		Socket objects left over from accept() failures
			were incorrectly destroyed, causing corruption
			of socket manager data structures.

 813.	[bug]		File descriptors exceeding FD_SETSIZE were handled
			badly. [RT #1192]

 812.	[bug]		dig sometimes printed incomplete IXFR responses
			due to an uninitialized variable. [RT #1188]

 811.	[bug]		Parentheses were not quoted in zone dumps. [RT #1194]

 810.	[bug]		The signer name in SIG records was not properly
			down-cased when signing/verifying records. [RT #1186]

 809.	[bug]		Configuring a non-local address as a transfer-source
			could cause an assertion failure during load.

 808.	[func]		Add 'rndc flush' to flush the server's cache.

 807.	[bug]		When setting up TCP connections for incoming zone
			transfers, the transfer-source port was not
			ignored like it should be.

 806.	[bug]		DNS_R_SEENINCLUDE was failing to propagate back up
			the calling stack to the zone maintenance level,
			causing zones to not reload when an included file was
			touched but the top-level zone file was not.

 805.	[bug]		When using "forward only", missing root hints should
			not cause queries to fail. [RT #1143]

 804.	[bug]		Attempting to obtain entropy could fail in some
			situations.  This would be most common on systems
			with user-space threads. [RT #1131]

 803.	[bug]		Treat all SIG queries as if they have the CD bit set,
			otherwise no data will be returned [RT #749]

 802.	[bug]		DNSSEC key tags were computed incorrectly in almost
			all cases. [RT #1146]

 801.	[bug]		nsupdate should treat lines beginning with ';' as
			comments. [RT #1139]

 800.	[bug]		dnssec-signzone produced incorrect statistics for
			large zones. [RT #1133]

 799.	[bug]		The ADB didn't find AAAA glue in a zone unless A6
			glue was also present.

 798.	[bug]		nsupdate should be able to reject bad input lines
			and continue. [RT #1130]

 797.	[func]		Issue a warning if the 'directory' option contains
			a relative path. [RT #269]

 796.	[func]		When a size limit is associated with a log file,
			only roll it when the size is reached, not every
			time the log file is opened. [RT #1096]

 795.	[func]		Add the +multiline option to dig. [RT #1095]

 794.	[func]		Implement the "port" and "default-port" statements
			in rndc.conf.

 793.	[cleanup]	The DNSSEC tools could create filenames that were
			illegal or contained shell meta-characters.  They
			now use a different text encoding of names that
			doesn't have these problems. [RT #1101]

 792.	[cleanup]	Replace the OMAPI command channel protocol with a
			simpler one.

 791.	[bug]		The command channel now works over IPv6.

 790.	[bug]		Wildcards created using dynamic update or IXFR
			could fail to match. [RT #1111]

 789.	[bug]		The "localhost" and "localnets" ACLs did not match
			when used as the second element of a two-element
			sortlist item.

 788.	[func]		Add the "match-mapped-addresses" option, which
			causes IPv6 v4mapped addresses to be treated as
			IPv4 addresses for the purpose of acl matching.

 787.	[bug]		The DNSSEC tools failed to downcase domain
			names when mapping them into file names.

 786.	[bug]		When DNSSEC signing/verifying data, owner names were
			not properly down-cased.

 785.	[bug]		A race condition in the resolver could cause
			an assertion failure. [RT #673, #872, #1048]

 784.	[bug]		nsupdate and other programs would not quit properly
			if some signals were blocked by the caller. [RT #1081]

 783.	[bug]		Following CNAMEs could cause an assertion failure
			when either using an sdb database or under very
			rare conditions.

 782.	[func]		Implement the "serial-query-rate" option.

 781.	[func]		Avoid error packet loops by dropping duplicate FORMERR
			responses. [RT #1006]

 780.	[bug]		Error handling code dealing with out of memory or
			other rare errors could lead to assertion failures
			by calling functions on uninitialized names. [RT #1065]

 779.	[func]		Added the "minimal-responses" option.

 778.	[bug]		When starting cache cleaning, cleaning_timer_action()
			returned without first pausing the iterator, which
			could cause deadlock. [RT #998]

 777.	[bug]		An empty forwarders list in a zone failed to override
			global forwarders. [RT #995]

 776.	[func]		Improved error reporting in denied messages. [RT #252]

 775.	[placeholder]

 774.	[func]		max-cache-size is implemented.

 773.	[func]		Added isc_rwlock_trylock() to attempt to lock without
			blocking.

 772.	[bug]		Owner names could be incorrectly omitted from cache
			dumps in the presence of negative caching entries.
			[RT #991]

 771.	[cleanup]	TSIG errors related to unsynchronized clocks
			are logged better. [RT #919]

 770.	[func]		Add the "edns yes_or_no" statement to the server
			clause. [RT #524]

 769.	[func]		Improved error reporting when parsing rdata. [RT #740]

 768.	[bug]		The server did not emit an SOA when a CNAME
			or DNAME chain ended in NXDOMAIN in an
			authoritative zone.

 767.	[placeholder]

 766.	[bug]		A few cases in query_find() could leak fname.
			This would trigger the mpctx->allocated == 0
			assertion when the server exited.
			[RT #739, #776, #798, #812, #818, #821, #845,
			#892, #935, #966]

 765.	[func]		ACL names are once again case insensitive, like
			in BIND 8. [RT #252]

 764.	[func]		Configuration files now allow "include" directives
			in more places, such as inside the "view" statement.
			[RT #377, #728, #860]

 763.	[func]		Configuration files no longer have reserved words.
			[RT #731, #753]

 762.	[cleanup]	The named.conf and rndc.conf file parsers have
			been completely rewritten.

 761.	[bug]		_REENTRANT was still defined when building with
			--disable-threads.

 760.	[contrib]	Significant enhancements to the pgsql sdb driver.

 759.	[bug]		The resolver didn't turn off "avoid fetches" mode
			when restarting, possibly causing resolution
			to fail when it should not.  This bug only affected
			platforms which support both IPv4 and IPv6. [RT #927]

 758.	[bug]		The "avoid fetches" code did not treat negative
			cache entries correctly, causing fetches that would
			be useful to be avoided.  This bug only affected
			platforms which support both IPv4 and IPv6. [RT #927]

 757.	[func]		Log zone transfers.

 756.	[bug]		dns_zone_load() could "return" success when no master
			file was configured.

 755.	[bug]		Fix incorrectly formatted log messages in zone.c.

 754.	[bug]		Certain failure conditions sending UDP packets
			could cause the server to retry the transmission
			indefinitely. [RT #902]

 753.	[bug]		dig, host, and nslookup would fail to contact a
			remote server if getaddrinfo() returned an IPv6
			address on a system that doesn't support IPv6.
			[RT #917]

 752.	[func]		Correct bad tv_usec elements returned by
			gettimeofday().

 751.	[func]		Log successful zone loads / transfers.  [RT #898]

 750.	[bug]		A query should not match a DNAME whose trust level
			is pending. [RT #916]

 749.	[bug]		When a query matched a DNAME in a secure zone, the
			server did not return the signature of the DNAME.
			[RT #915]

 748.	[doc]		List supported RFCs in doc/misc/rfc-compliance.
			[RT #781]

 747.	[bug]		The code to determine whether an IXFR was possible
			did not properly check for a database that could
			not have a journal. [RT #865, #908]

 746.	[bug]		The sdb didn't clone rdatasets properly, causing
			a crash when the server followed delegations. [RT #905]

 745.	[func]		Report the owner name of records that fail
			semantic checks while loading.

 744.	[bug]		When returning DNS_R_CNAME or DNS_R_DNAME as the
			result of an ANY or SIG query, the resolver failed
			to setup the return event's rdatasets, causing an
			assertion failure in the query code. [RT #881]

 743.	[bug]		Receiving a large number of certain malformed
			answers could cause named to stop responding.
			[RT #861]

 742.	[placeholder]

 741.	[port]		Support openssl-engine. [RT #709]

 740.	[port]		Handle openssl library mismatches slightly better.

 739.	[port]		Look for /dev/random in configure, rather than
			assuming it will be there for only a predefined
			set of OSes.

 738.	[bug]		If a non-threadsafe sdb driver supported AXFR and
			received an AXFR request, it would deadlock or die
			with an assertion failure. [RT #852]

 737.	[port]		stdtime.c failed to compile on certain platforms.

 736.	[func]		New functions isc_task_{begin,end}exclusive().

 735.	[doc]		Add BIND 4 migration notes.

 734.	[bug]		An attempt to re-lock the zone lock could occur if
			the server was shutdown during a zone transfer.
			[RT #830]

 733.	[bug]		Reference counts of dns_acl_t objects need to be
			locked but were not. [RT #801, #821]

 732.	[bug]		Glue with 0 TTL could also cause SERVFAIL. [RT #828]

 731.	[bug]		Certain zone errors could cause named-checkzone to
			fail ungracefully. [RT #819]

 730.	[bug]		lwres_getaddrinfo() returns the correct result when
			it fails to contact a server. [RT #768]

 729.	[port]		pthread_setconcurrency() needs to be called on Solaris.

 728.	[bug]		Fix comment processing on master file directives.
			[RT# 757]

 727.	[port]		Work around OS bug where accept() succeeds but
			fails to fill in the peer address of the accepted
			connection, by treating it as an error rather than
			an assertion failure. [RT #809]

 726.	[func]		Implement the "trace" and "notrace" commands in rndc.

 725.	[bug]		Installing man pages could fail.

 724.	[func]		New libisc functions isc_netaddr_any(),
			isc_netaddr_any6().

 723.	[bug]		Referrals whose NS RRs had a 0 TTL caused the resolver
			to return DNS_R_SERVFAIL. [RT #783]

 722.	[func]		Allow incremental loads to be canceled.

 721.	[cleanup]	Load manager and dns_master_loadfilequota() are no
			more.

 720.	[bug]		Server could enter infinite loop in
			dispatch.c:do_cancel(). [RT #733]

 719.	[bug]		Rapid reloads could trigger an assertion failure.
			[RT #743, #763]

 718.	[cleanup]	"internal" is no longer a reserved word in named.conf.
			[RT #753, #731]

 717.	[bug]		Certain TKEY processing failure modes could
			reference an uninitialized variable, causing the
			server to crash. [RT #750]

 716.	[bug]		The first line of a $INCLUDE master file was lost if
			an origin was specified. [RT #744]

 715.	[bug]		Resolving some A6 chains could cause an assertion
			failure in adb.c. [RT #738]

 714.	[bug]		Preserve interval timers across reloads unless changed.
			[RT# 729]

 713.	[func]		named-checkconf takes '-t directory' similar to named.
			[RT #726]

 712.	[bug]		Sending a large signed update message caused an
			assertion failure. [RT #718]

 711.	[bug]		The libisc and liblwres implementations of
			inet_ntop contained an off by one error.

 710.	[func]		The forwarders statement now takes an optional
			port. [RT #418]

 709.	[bug]		ANY or SIG queries for data with a TTL of 0
			would return SERVFAIL. [RT #620]

 708.	[bug]		When building with --with-openssl, the openssl headers
			included with BIND 9 should not be used. [RT #702]

 707.	[func]		The "filename" argument to named-checkzone is no
			longer optional, to reduce confusion. [RT #612]

 706.	[bug]		Zones with an explicit "allow-update { none; };"
			were considered dynamic and therefore not reloaded
			on SIGHUP or "rndc reload".

 705.	[port]		Work out resource limit type for use where rlim_t is
			not available. [RT #695]

 704.	[port]		RLIMIT_NOFILE is not available on all platforms.
			[RT #695]

 703.	[port]		sys/select.h is needed on older platforms. [RT #695]

 702.	[func]		If the address 0.0.0.0 is seen in resolv.conf,
			use 127.0.0.1 instead. [RT #693]

 701.	[func]		Root hints are now fully optional.  Class IN
			views use compiled-in hints by default, as
			before.  Non-IN views with no root hints now
			provide authoritative service but not recursion.
			A warning is logged if a view has neither root
			hints nor authoritative data for the root. [RT #696]

 700.	[bug]		$GENERATE range check was wrong. [RT #688]

 699.	[bug]		The lexer mishandled empty quoted strings. [RT #694]

 698.	[bug]		Aborting nsupdate with ^C would lead to several
			race conditions.

 697.	[bug]		nsupdate was not compatible with the undocumented
			BIND 8 behavior of ignoring TTLs in "update delete"
			commands. [RT #693]

 696.	[bug]		lwresd would die with an assertion failure when passed
			a zero-length name. [RT #692]

 695.	[bug]		If the resolver attempted to query a blackholed or
			bogus server, the resolution would fail immediately.

 694.	[bug]		$GENERATE did not produce the last entry.
			[RT #682, #683]

 693.	[bug]		An empty lwres statement in named.conf caused
			the server to crash while loading.

 692.	[bug]		Deal with systems that have getaddrinfo() but not
			gai_strerror(). [RT #679]

 691.	[bug]		Configuring per-view forwarders caused an assertion
			failure. [RT #675, #734]

 690.	[func]		$GENERATE now supports DNAME. [RT #654]

 689.	[doc]		man pages are now installed. [RT #210]

 688.	[func]		"make tags" now works on systems with the
			"Exuberant Ctags" etags.

 687.	[bug]		Only say we have IPv6, with sufficient functionality,
			if it has actually been tested. [RT #586]

 686.	[bug]		dig and nslookup can now be properly aborted during
			blocking operations. [RT #568]

 685.	[bug]		nslookup should use the search list/domain options
			from resolv.conf by default. [RT #405, #630]

 684.	[bug]		Memory leak with view forwarders. [RT #656]

 683.	[bug]		File descriptor leak in isc_lex_openfile().

 682.	[bug]		nslookup displayed SOA records incorrectly. [RT #665]

 681.	[bug]		$GENERATE specifying output format was broken. [RT #653]

 680.	[bug]		dns_rdata_fromstruct() mishandled options bigger
			than 255 octets.

 679.	[bug]		$INCLUDE could leak memory and file descriptors on
			reload. [RT #639]

 678.	[bug]		"transfer-format one-answer;" could trigger an assertion
			failure. [RT #646]

 677.	[bug]		dnssec-signzone would occasionally use the wrong ttl
			for database operations and fail. [RT #643]

 676.	[bug]		Log messages about lame servers to category
			'lame-servers' rather than 'resolver', so as not
			to be gratuitously incompatible with BIND 8.

 675.	[bug]		TKEY queries could cause the server to leak
			memory.

 674.	[func]		Allow messages to be TSIG signed / verified using
			a offset from the current time.

 673.	[func]		The server can now convert RFC1886-style recursive
			lookup requests into RFC2874-style lookups, when
			enabled using the new option "allow-v6-synthesis".

 672.	[bug]		The wrong time was in the "time signed" field when
			replying with BADTIME error.

 671.	[bug]		The message code was failing to parse a message with
			no question section and a TSIG record. [RT #628]

 670.	[bug]		The lwres replacements for getaddrinfo and
			getipnodebyname didn't properly check for the
			existence of the sockaddr sa_len field.

 669.	[bug]		dnssec-keygen now makes the public key file
			non-world-readable for symmetric keys. [RT #403]

 668.	[func]		named-checkzone now reports multiple errors in master
			files.

 667.	[bug]		On Linux, running named with the -u option and a
			non-world-readable configuration file didn't work.
			[RT #626]

 666.	[bug]		If a request sent by dig is longer than 512 bytes,
			use TCP.

 665.	[bug]		Signed responses were not sent when the size of the
			TSIG + question exceeded the maximum message size.
			[RT #628]

 664.	[bug]		The t_tasks and t_timers module tests are now skipped
			when building without threads, since they require
			threads.

 663.	[func]		Accept a size_spec, not just an integer, in the
			(unimplemented and ignored) max-ixfr-log-size option
			for compatibility with recent versions of BIND 8.
			[RT #613]

 662.	[bug]		dns_rdata_fromtext() failed to log certain errors.

 661.	[bug]		Certain UDP IXFR requests caused an assertion failure
			(mpctx->allocated == 0). [RT #355, #394, #623]

 660.	[port]		Detect multiple CPUs on HP-UX and IRIX.

 659.	[performance]	Rewrite the name compression code to be much faster.

 658.	[cleanup]	Remove all vestiges of 16 bit global compression.

 657.	[bug]		When a listen-on statement in an lwres block does not
			specify a port, use 921, not 53.  Also update the
			listen-on documentation. [RT #616]

 656.	[func]		Treat an unescaped newline in a quoted string as
			an error.  This means that TXT records with missing
			close quotes should have meaningful errors printed.

 655.	[bug]		Improve error reporting on unexpected eof when loading
			zones. [RT #611]

 654.	[bug]		Origin was being forgotten in TCP retries in dig.
			[RT #574]

 653.	[bug]		+defname option in dig was reversed in sense.
			[RT #549]

 652.	[bug]		zone_saveunique() did not report the new name.

 651.	[func]		The AD bit in responses now has the meaning
			specified in <draft-ietf-dnsext-ad-is-secure>.

 650.	[bug]		SIG(0) records were being generated and verified
			incorrectly. [RT #606]

 649.	[bug]		It was possible to join to an already running fctx
			after it had "cloned" its events, but before it sent
			them.  In this case, the event of the newly joined
			fetch would not contain the answer, and would
			trigger the INSIST() in fctx_sendevents().  In
			BIND 9.0, this bug did not trigger an INSIST(), but
			caused the fetch to fail with a SERVFAIL result.
			[RT #588, #597, #605, #607]

 648.	[port]		Add support for pre-RFC2133 IPv6 implementations.

 647.	[bug]		Resolver queries sent after following multiple
			referrals had excessively long retransmission
			timeouts due to incorrectly counting the referrals
			as "restarts".

 646.	[bug]		The UnixWare ISC_PLATFORM_FIXIN6INADDR fix in isc/net.h
			didn't _cleanly_ fix the problem it was trying to fix.

 645.	[port]		BSD/OS 3.0 needs pthread_init(). [RT #603]

 644.	[bug]		#622 needed more work. [RT #562]

 643.	[bug]		xfrin error messages made more verbose, added class
			of the zone. [RT# 599]

 642.	[bug]		Break the exit_check() race in the zone module.
			[RT #598]

	--- 9.1.0b2 released ---

 641.	[bug]		$GENERATE caused a uninitialized link to be used.
			[RT #595]

 640.	[bug]		Memory leak in error path could cause
			"mpctx->allocated == 0" failure. [RT #584]

 639.	[bug]		Reading entropy from the keyboard would sometimes fail.
			[RT #591]

 638.	[port]		lib/isc/random.c needed to explicitly include time.h
			to get a prototype for time() when pthreads was not
			being used. [RT #592]

 637.	[port]		Use isc_u?int64_t instead of (unsigned) long long in
			lib/isc/print.c.  Also allow lib/isc/print.c to
			be compiled even if the platform does not need it.
			[RT #592]

 636.	[port]		Shut up MSVC++ about a possible loss of precision
			in the ISC__BUFFER_PUTUINT*() macros. [RT #592]

 635.	[bug]		Reloading a server with a configured blackhole list
			would cause an assertion. [RT #590]

 634.	[bug]		A log file will completely stop being written when
			it reaches the maximum size in all cases, not just
			when versioning is also enabled. [RT #570]

 633.	[port]		Cope with rlim_t missing on BSD/OS systems. [RT #575]

 632.	[bug]		The index array of the journal file was
			corrupted as it was written to disk.

 631.	[port]		Build without thread support on systems without
			pthreads.

 630.	[bug]		Locking failure in zone code. [RT #582]

 629.	[bug]		9.1.0b1 dereferenced a null pointer and crashed
			when responding to a UDP IXFR request.

 628.	[bug]		If the root hints contained only AAAA addresses,
			named would be unable to perform resolution.

 627.	[bug]		The EDNS0 blackhole detection code of change 324
			waited for three retransmissions to each server,
			which takes much too long when a domain has many
			name servers and all of them drop EDNS0 queries.
			Now we retry without EDNS0 after three consecutive
			timeouts, even if they are all from different
			servers. [RT #143]

 626.	[bug]		The lightweight resolver daemon no longer crashes
			when asked for a SIG rrset. [RT #558]

 625.	[func]		Zones now inherit their class from the enclosing view.

 624.	[bug]		The zone object could get timer events after it had
			been destroyed, causing a server crash. [RT #571]

 623.	[func]		Added "named-checkconf" and "named-checkzone" program
			for syntax checking named.conf files and zone files,
			respectively.

 622.	[bug]		A canceled request could be destroyed before
			dns_request_destroy() was called. [RT #562]

 621.	[port]		Disable IPv6 at runtime if IPv6 sockets are unusable.
			This mostly affects Red Hat Linux 7.0, which has
			conflicts between libc and the kernel.

 620.	[bug]		dns_master_load*inc() now require 'task' and 'load'
			to be non-null.  Also 'done' will not be called if
			dns_master_load*inc() fails immediately. [RT #565]

 619.	[placeholder]

 618.	[bug]		Queries to a signed zone could sometimes cause
			an assertion failure.

 617.	[bug]		When using dynamic update to add a new RR to an
			existing RRset with a different TTL, the journal
			entries generated from the update did not include
			explicit deletions and re-additions of the existing
			RRs to update their TTL to the new value.

 616.	[func]		dnssec-signzone -t output now includes performance
			statistics.

 615.	[bug]		dnssec-signzone did not like child keysets signed
			by multiple keys.

 614.	[bug]		Checks for uninitialized link fields were prone
			to false positives, causing assertion failures.
			The checks are now disabled by default and may
			be re-enabled by defining ISC_LIST_CHECKINIT.

 613.	[bug]		"rndc reload zone" now reloads primary zones.
			It previously only updated slave and stub zones,
			if an SOA query indicated an out of date serial.

 612.	[cleanup]	Shutup a ridiculously noisy HP-UX compiler that
			complains relentlessly about how its treatment
			of 'const' has changed as well as how casting
			sometimes tightens alignment constraints.

 611.	[func]		allow-notify can be used to permit processing of
			notify messages from hosts other than a slave's
			masters.

 610.	[func]		rndc dumpdb is now supported.

 609.	[bug]		getrrsetbyname() would crash lwresd if the server
			found more SIGs than answers. [RT #554]

 608.	[func]		dnssec-signzone now adds a comment to the zone
			with the time the file was signed.

 607.	[bug]		nsupdate would fail if it encountered a CNAME or
			DNAME in a response to an SOA query. [RT #515]

 606.	[bug]		Compiling with --disable-threads failed due
			to isc_thread_self() being incorrectly defined
			as an integer rather than a function.

 605.	[func]		New function isc_lex_getlasttokentext().

 604.	[bug]		The named.conf parser could print incorrect line
			numbers when long comments were present.

 603.	[bug]		Make dig handle multiple types or classes on the same
			query more correctly.

 602.	[func]		Cope automatically with UnixWare's broken
			IN6_IS_ADDR_* macros. [RT #539]

 601.	[func]		Return a non-zero exit code if an update fails
			in nsupdate.

 600.	[bug]		Reverse lookups sometimes failed in dig, etc...

 599.	[func]		Added four new functions to the libisc log API to
			support i18n messages.  isc_log_iwrite(),
			isc_log_ivwrite(), isc_log_iwrite1() and
			isc_log_ivwrite1() were added.

 598.	[bug]		An update-policy statement would cause the server
			to assert while loading. [RT #536]

 597.	[func]		dnssec-signzone is now multi-threaded.

 596.	[bug]		DNS_RDATASLAB_FORCE and DNS_RDATASLAB_EXACT are
			not mutually exclusive.

 595.	[port]		On Linux 2.2, socket() returns EINVAL when it
			should return EAFNOSUPPORT.  Work around this.
			[RT #531]

 594.	[func]		sdb drivers are now assumed to not be thread-safe
			unless the DNS_SDBFLAG_THREADSAFE flag is supplied.

 593.	[bug]		If a secure zone was missing all its NXTs and
			a dynamic update was attempted, the server entered
			an infinite loop.

 592.	[bug]		The sig-validity-interval option now specifies a
			number of days, not seconds.  This matches the
			documentation. [RT #529]

	--- 9.1.0b1 released ---

 591.	[bug]		Work around non-reentrancy in openssl by disabling
			pre-computation in keys.

 590.	[doc]		There are now man pages for the lwres library in
			doc/man/lwres.

 589.	[bug]		The server could deadlock if a zone was updated
			while being transferred out.

 588.	[bug]		ctx->in_use was not being correctly initialized when
			when pushing a file for $INCLUDE. [RT #523]

 587.	[func]		A warning is now printed if the "allow-update"
			option allows updates based on the source IP
			address, to alert users to the fact that this
			is insecure and becoming increasingly so as
			servers capable of update forwarding are being
			deployed.

 586.	[bug]		multiple views with the same name were fatal. [RT #516]

 585.	[func]		dns_db_addrdataset() and and dns_rdataslab_merge()
			now support 'exact' additions in a similar manner to
			dns_db_subtractrdataset() and dns_rdataslab_subtract().

 584.	[func]		You can now say 'notify explicit'; to suppress
			notification of the servers listed in NS records
			and notify only those servers listed in the
			'also-notify' option.

 583.	[func]		"rndc querylog" will now toggle logging of
			queries, like "ndc querylog" in BIND 8.

 582.	[bug]		dns_zone_idetach() failed to lock the zone.
			[RT #199, #463]

 581.	[bug]		log severity was not being correctly processed.
			[RT #485]

 580.	[func]		Ignore trailing garbage on incoming DNS packets,
			for interoperability with broken server
			implementations. [RT #491]

 579.	[bug]		nsupdate did not take a filename to read update from.
			[RT #492]

 578.	[func]		New config option "notify-source", to specify the
			source address for notify messages.

 577.	[func]		Log illegal RDATA combinations. e.g. multiple
			singleton types, cname and other data.

 576.	[doc]		isc_log_create() description did not match reality.

 575.	[bug]		isc_log_create() was not setting internal state
			correctly to reflect the default channels created.

 574.	[bug]		TSIG signed queries sent by the resolver would fail to
			have their responses validated and would leak memory.

 573.	[bug]		The journal files of IXFRed slave zones were
			inadvertently discarded on server reload, causing
			"journal out of sync with zone" errors on subsequent
			reloads. [RT #482]

 572.	[bug]		Quoted strings were not accepted as key names in
			address match lists.

 571.	[bug]		It was possible to create an rdataset of singleton
			type which had more than one rdata. [RT #154]
			[RT #279]

 570.	[bug]		rbtdb.c allowed zones containing nodes which had
			both a CNAME and "other data". [RT #154]

 569.	[func]		The DNSSEC AD bit will not be set on queries which
			have not requested a DNSSEC response.

 568.	[func]		Add sample simple database drivers in contrib/sdb.

 567.	[bug]		Setting the zone transfer timeout to zero caused an
			assertion failure. [RT #302]

 566.	[func]		New public function dns_timer_setidle().

 565.	[func]		Log queries more like BIND 8: query logging is now
			done to category "queries", level "info". [RT #169]

 564.	[func]		Add sortlist support to lwresd.

 563.	[func]		New public functions dns_rdatatype_format() and
			dns_rdataclass_format(), for convenient formatting
			of rdata type/class mnemonics in log messages.

 562.	[cleanup]	Moved lib/dns/*conf.c to bin/named where they belong.

 561.	[func]		The 'datasize', 'stacksize', 'coresize' and 'files'
			clauses of the options{} statement are now implemented.

 560.	[bug]		dns_name_split did not properly the resulting prefix
			when a maximal length bitstring label was split which
			was preceded by another bitstring label. [RT #429]

 559.	[bug]		dns_name_split did not properly create the suffix
			when splitting within a maximal length bitstring label.

 558.	[func]		New functions, isc_resource_getlimit and
			isc_resource_setlimit.

 557.	[func]		Symbolic constants for libisc integral types.

 556.	[func]		The DNSSEC OK bit in the EDNS extended flags
			is now implemented.  Responses to queries without
			this bit set will not contain any DNSSEC records.

 555.	[bug]		A slave server attempting a zone transfer could
			crash with an assertion failure on certain
			malformed responses from the master. [RT #457]

 554.	[bug]		In some cases, not all of the dnssec tools were
			properly installed.

 553.	[bug]		Incoming zone transfers deferred due to quota
			were not started when quota was increased but
			only when a transfer in progress finished. [RT #456]

 552.	[bug]		We were not correctly detecting the end of all c-style
			comments. [RT #455]

 551.	[func]		Implemented the 'sortlist' option.

 550.	[func]		Support unknown rdata types and classes.

 549.	[bug]		"make" did not immediately abort the build when a
			subdirectory make failed [RT #450].

 548.	[func]		The lexer now ungets tokens more correctly.

 547.	[placeholder]

 546.	[func]		Option 'lame-ttl' is now implemented.

 545.	[func]		Name limit and counting options removed from dig;
			they didn't work properly, and cannot be correctly
			implemented without significant changes.

 544.	[func]		Add statistics option, enable statistics-file option,
			add RNDC option "dump-statistics" to write out a
			query statistics file.

 543.	[doc]		The 'port' option is now documented.

 542.	[func]		Add support for update forwarding as required for
			full compliance with RFC2136.  It is turned off
			by default and can be enabled using the
			'allow-update-forwarding' option.

 541.	[func]		Add bogus server support.

 540.	[func]		Add dialup support.

 539.	[func]		Support the blackhole option.

 538.	[bug]		fix buffer overruns by 1 in lwres_getnameinfo().

 537.	[placeholder]

 536.	[func]		Use transfer-source{-v6} when sending refresh queries.
			Transfer-source{-v6} now take a optional port
			parameter for setting the UDP source port.  The port
			parameter is ignored for TCP.

 535.	[func]		Use transfer-source{-v6} when forwarding update
			requests.

 534.	[func]		Ancestors have been removed from RBT chains.  Ancestor
			information can be discerned via node parent pointers.

 533.	[func]		Incorporated name hashing into the RBT database to
			improve search speed.

 532.	[func]		Implement DNS UPDATE pseudo records using
			DNS_RDATA_UPDATE flag.

 531.	[func]		Rdata really should be initialized before being assigned
			to (dns_rdata_fromwire(), dns_rdata_fromtext(),
			dns_rdata_clone(), dns_rdata_fromregion()),
			check that it is.

 530.	[func]		New function dns_rdata_invalidate().

 529.	[bug]		521 contained a bug which caused zones to always
			reload.  [RT #410]

 528.	[func]		The ISC_LIST_XXXX macros now perform sanity checks
			on their arguments.  ISC_LIST_XXXXUNSAFE can be use
			to skip the checks however use with caution.

 527.	[func]		New function dns_rdata_clone().

 526.	[bug]		nsupdate incorrectly refused to add RRs with a TTL
			of 0.

 525.	[func]		New arguments 'options' for dns_db_subtractrdataset(),
			and 'flags' for dns_rdataslab_subtract() allowing you
			to request that the RR's must exist prior to deletion.
			DNS_R_NOTEXACT is returned if the condition is not met.

 524.	[func]		The 'forward' and 'forwarders' statement in
			non-forward zones should work now.

 523.	[doc]		The source to the Administrator Reference Manual is
			now an XML file using the DocBook DTD, and is included
			in the distribution.  The plain text version of the
			ARM is temporarily unavailable while we figure out
			how to generate readable plain text from the XML.

 522.	[func]		The lightweight resolver daemon can now use
			a real configuration file, and its functionality
			can be provided by a name server.  Also, the -p and -P
			options to lwresd have been reversed.

 521.	[bug]		Detect master files which contain $INCLUDE and always
			reload. [RT #196]

 520.	[bug]		Upgraded libtool to 1.3.5, which makes shared
			library builds almost work on AIX (and possibly
			others).

 519.	[bug]		dns_name_split() would improperly split some bitstring
			labels, zeroing a few of the least significant bits in
			the prefix part.  When such an improperly created
			prefix was returned to the RBT database, the bogus
			label was dutifully stored, corrupting the tree.
			[RT #369]

 518.	[bug]		The resolver did not realize that a DNAME which was
			"the answer" to the client's query was "the answer",
			and such queries would fail. [RT #399]

 517.	[bug]		The resolver's DNAME code would trigger an assertion
			if there was more than one DNAME in the chain.
			[RT #399]

 516.	[bug]		Cache lookups which had a NULL node pointer, e.g.
			those by dns_view_find(), and which would match a
			DNAME, would trigger an INSIST(!search.need_cleanup)
			assertion. [RT #399]

 515.	[bug]		The ssu table was not being attached / detached
			by dns_zone_[sg]etssutable. [RT#397]

 514.	[func]		Retry refresh and notify queries if they timeout.
			[RT #388]

 513.	[func]		New functionality added to rdnc and server to allow
			individual zones to be refreshed or reloaded.

 512.	[bug]		The zone transfer code could throw an exception with
			an invalid IXFR stream.

 511.	[bug]		The message code could throw an assertion on an
			out of memory failure. [RT #392]

 510.	[bug]		Remove spurious view notify warning. [RT #376]

 509.	[func]		Add support for write of zone files on shutdown.

 508.	[func]		dns_message_parse() can now do a best-effort
			attempt, which should allow dig to print more invalid
			messages.

 507.	[func]		New functions dns_zone_flush(), dns_zt_flushanddetach()
			and dns_view_flushanddetach().

 506.	[func]		Do not fail to start on errors in zone files.

 505.	[bug]		nsupdate was printing "unknown result code". [RT #373]

 504.	[bug]		The zone was not being marked as dirty when updated via
			IXFR.

 503.	[bug]		dumptime was not being set along with
			DNS_ZONEFLG_NEEDDUMP.

 502.	[func]		On a SERVFAIL reply, DiG will now try the next server
			in the list, unless the +fail option is specified.

 501.	[bug]		Incorrect port numbers were being displayed by
			nslookup. [RT #352]

 500.	[func]		Nearly useless +details option removed from DiG.

 499.	[func]		In DiG, specifying a class with -c or type with -t
			changes command-line parsing so that classes and
			types are only recognized if following -c or -t.
			This allows hosts with the same name as a class or
			type to be looked up.

 498.	[doc]		There is now a man page for "dig"
			in doc/man/bin/dig.1.

 497.	[bug]		The error messages printed when an IP match list
			contained a network address with a nonzero host
			part where not sufficiently detailed. [RT #365]

 496.	[bug]		named didn't sanity check numeric parameters. [RT #361]

 495.	[bug]		nsupdate was unable to handle large records. [RT #368]

 494.	[func]		Do not cache NXDOMAIN responses for SOA queries.

 493.	[func]		Return non-cachable (ttl = 0) NXDOMAIN responses
			for SOA queries.  This makes it easier to locate
			the containing zone without polluting intermediate
			caches.

 492.	[bug]		attempting to reload a zone caused the server fail
			to shutdown cleanly. [RT #360]

 491.	[bug]		nsupdate would segfault when sending certain
			prerequisites with empty RDATA. [RT #356]

 490.	[func]		When a slave/stub zone has not yet successfully
			obtained an SOA containing the zone's configured
			retry time, perform the SOA query retries using
			exponential backoff. [RT #337]

 489.	[func]		The zone manager now has a "i/o" queue.

 488.	[bug]		Locks weren't properly destroyed in some cases.

 487.	[port]		flockfile() is not defined on all systems.

 486.	[bug]		nslookup: "set all" and "server" commands showed
			the incorrect port number if a port other than 53
			was specified. [RT #352]

 485.	[func]		When dig had more than one server to query, it would
			send all of the messages at the same time.  Add
			rate limiting of the transmitted messages.

 484.	[bug]		When the server was reloaded after removing addresses
			from the named.conf "listen-on" statement, sockets
			were still listening on the removed addresses due
			to reference count loops. [RT #325]

 483.	[bug]		nslookup: "set all" showed a "search" option but it
			was not settable.

 482.	[bug]		nslookup: a plain "server" or "lserver" should be
			treated as a lookup.

 481.	[bug]		nslookup:get_next_command() stack size could exceed
			per thread limit.

 480.	[bug]		strtok() is not thread safe. [RT #349]

 479.	[func]		The test suite can now be run by typing "make check"
			or "make test" at the top level.

 478.	[bug]		"make install" failed if the directory specified with
			--prefix did not already exist.

 477.	[bug]		The the isc-config.sh script could be installed before
			its directory was created. [RT #324]

 476.	[bug]		A zone could expire while a zone transfer was in
			progress triggering a INSIST failure. [RT #329]

 475.	[bug]		query_getzonedb() sometimes returned a non-null version
			on failure.  This caused assertion failures when
			generating query responses where names subject to
			additional section processing pointed to a zone
			to which access had been denied by means of the
			allow-query option. [RT #336]

 474.	[bug]		The mnemonic of the CHAOS class is CH according to
			RFC1035, but it was printed and read only as CHAOS.
			We now accept both forms as input, and print it
			as CH. [RT #305]

 473.	[bug]		nsupdate overran the end of the list of name servers
			when no servers could be reached, typically causing
			it to print the error message "dns_request_create:
			not implemented".

 472.	[bug]		Off-by-one error caused isc_time_add() to sometimes
			produce invalid time values.

 471.	[bug]		nsupdate didn't compile on HP/UX 10.20

 470.	[func]		$GENERATE is now supported.  See also
			doc/misc/migration.

 469.	[bug]		"query-source address * port 53;" now works.

 468.	[bug]		dns_master_load*() failed to report file and line
			number in certain error conditions.

 467.	[bug]		dns_master_load*() failed to log an error if
			pushfile() failed.

 466.	[bug]		dns_master_load*() could return success when it failed.

 465.	[cleanup]	Allow 0 to be set as an omapi_value_t value by
			omapi_value_storeint().

 464.	[cleanup]	Build with openssl's RSA code instead of dnssafe.

 463.	[bug]		nsupdate sent malformed SOA queries to the second
			and subsequent name servers in resolv.conf if the
			query sent to the first one failed.

 462.	[bug]		--disable-ipv6 should work now.

 461.	[bug]		Specifying an unknown key in the "keys" clause of the
			"controls" statement caused a NULL pointer dereference.
			[RT #316]

 460.	[bug]		Much of the DNSSEC code only worked with class IN.

 459.	[bug]		Nslookup processed the "set" command incorrectly.

 458.	[bug]		Nslookup didn't properly check class and type values.
			[RT #305]

 457.	[bug]		Dig/host/hslookup didn't properly handle connect
			timeouts in certain situations, causing an
			unnecessary warning message to be printed.

 456.	[bug]		Stub zones were not resetting the refresh and expire
			counters, loadtime or clearing the DNS_ZONE_REFRESH
			(refresh in progress) flag upon successful update.
			This disabled further refreshing of the stub zone,
			causing it to eventually expire. [RT #300]

 455.	[doc]		Document IPv4 prefix notation does not require a
			dotted decimal quad but may be just dotted decimal.

 454.	[bug]		Enforce dotted decimal and dotted decimal quad where
			documented as such in named.conf. [RT #304, RT #311]

 453.	[bug]		Warn if the obsolete option "maintain-ixfr-base"
			is specified in named.conf. [RT #306]

 452.	[bug]		Warn if the unimplemented option "statistics-file"
			is specified in named.conf. [RT #301]

 451.	[func]		Update forwarding implemented.

 450.	[func]		New function ns_client_sendraw().

 449.	[bug]		isc_bitstring_copy() only works correctly if the
			two bitstrings have the same lsb0 value, but this
			requirement was not documented, nor was there a
			REQUIRE for it.

 448.	[bug]		Host output formatting change, to match v8. [RT #255]

 447.	[bug]		Dig didn't properly retry in TCP mode after
			a truncated reply. [RT #277]

 446.	[bug]		Confusing notify log message. [RT #298]

 445.	[bug]		Doing a 0 bit isc_bitstring_copy() of an lsb0
			bitstring triggered a REQUIRE statement.  The REQUIRE
			statement was incorrect. [RT #297]

 444.	[func]		"recursion denied" messages are always logged at
			debug level 1, now, rather than sometimes at ERROR.
			This silences these warnings in the usual case, where
			some clients set the RD bit in all queries.

 443.	[bug]		When loading a master file failed because of an
			unrecognized RR type name, the error message
			did not include the file name and line number.
			[RT #285]

 442.	[bug]		TSIG signed messages that did not match any view
			crashed the server. [RT #290]

 441.	[bug]		Nodes obscured by a DNAME were inaccessible even
			when DNS_DBFIND_GLUEOK was set.

 440.	[func]		New function dns_zone_forwardupdate().

 439.	[func]		New function dns_request_createraw().

 438.	[func]		New function dns_message_getrawmessage().

 437.	[func]		Log NOTIFY activity to the notify channel.

 436.	[bug]		If recvmsg() returned EHOSTUNREACH or ENETUNREACH,
			which sometimes happens on Linux, named would enter
			a busy loop.  Also, unexpected socket errors were
			not logged at a high enough logging level to be
			useful in diagnosing this situation. [RT #275]

 435.	[bug]		dns_zone_dump() overwrote existing zone files
			rather than writing to a temporary file and
			renaming.  This could lead to empty or partial
			zone files being left around in certain error
			conditions involving the initial transfer of a
			slave zone, interfering with subsequent server
			startup. [RT #282]

 434.	[func]		New function isc_file_isabsolute().

 433.	[func]		isc_base64_decodestring() now accepts newlines
			within the base64 data.  This makes it possible
			to break up the key data in a "trusted-keys"
			statement into multiple lines. [RT #284]

 432.	[func]		Added refresh/retry jitter.  The actual refresh/
			retry time is now a random value between 75% and
			100% of the configured value.

 431.	[func]		Log at ISC_LOG_INFO when a zone is successfully
			loaded.

 430.	[bug]		Rewrote the lightweight resolver client management
			code to handle shutdown correctly and general
			cleanup.

 429.	[bug]		The space reserved for a TSIG record in a response
			was 2 bytes too short, leading to message
			generation failures.

 428.	[bug]		rbtdb.c:find_closest_nxt() erroneously returned
			DNS_R_BADDB for nodes which had neither NXT nor SIG NXT
			(e.g. glue).  This could cause SERVFAILs when
			generating negative responses in a secure zone.

 427.	[bug]		Avoid going into an infinite loop when the validator
			gets a negative response to a key query where the
			records are signed by the missing key.

 426.	[bug]		Attempting to generate an oversized RSA key could
			cause dnssec-keygen to dump core.

 425.	[bug]		Warn about the auth-nxdomain default value change
			if there is no auth-nxdomain statement in the
			config file. [RT #287]

 424.	[bug]		notify_createmessage() could trigger an assertion
			failure when creating the notify message failed,
			e.g. due to corrupt zones with multiple SOA records.
			[RT #279]

 423.	[bug]		When responding to a recursive query, errors that occur
			after following a CNAME should cause the query to fail.
			[RT #274]

 422.	[func]		get rid of isc_random_t, and make isc_random_get()
			and isc_random_jitter() use rand() internally
			instead of local state.  Note that isc_random_*()
			functions are only for weak, non-critical "randomness"
			such as timing jitter and such.

 421.	[bug]		nslookup would exit when given a blank line as input.

 420.	[bug]		nslookup failed to implement the "exit" command.

 419.	[bug]		The certificate type PKIX was misspelled as SKIX.

 418.	[bug]		At debug levels >= 10, getting an unexpected
			socket receive error would crash the server
			while trying to log the error message.

 417.	[func]		Add isc_app_block() and isc_app_unblock(), which
			allow an application to handle signals while
			blocking.

 416.	[bug]		Slave zones with no master file tried to use a
			NULL pointer for a journal file name when they
			received an IXFR. [RT #273]

 415.	[bug]		The logging code leaked file descriptors.

 414.	[bug]		Server did not shut down until all incoming zone
			transfers were finished.

 413.	[bug]		Notify could attempt to use the zone database after
			it had been unloaded. [RT#267]

 412.	[bug]		named -v didn't print the version.

 411.	[bug]		A typo in the HS A code caused an assertion failure.

 410.	[bug]		lwres_gethostbyname() and company set lwres_h_errno
			to a random value on success.

 409.	[bug]		If named was shut down early in the startup
			process, ns_omapi_shutdown() would attempt to lock
			an uninitialized mutex. [RT #262]

 408.	[bug]		stub zones could leak memory and reference counts if
			all the masters were unreachable.

 407.	[bug]		isc_rwlock_lock() would needlessly block
			readers when it reached the read quota even
			if no writers were waiting.

 406.	[bug]		Log messages were occasionally lost or corrupted
			due to a race condition in isc_log_doit().

 405.	[func]		Add support for selective forwarding (forward zones)

 404.	[bug]		The request library didn't completely work with IPv6.

 403.	[bug]		"host" did not use the search list.

 402.	[bug]		Treat undefined acls as errors, rather than
			warning and then later throwing an assertion.
			[RT #252]

 401.	[func]		Added simple database API.

 400.	[bug]		SIG(0) signing and verifying was done incorrectly.
			[RT #249]

 399.	[bug]		When reloading the server with a config file
			containing a syntax error, it could catch an
			assertion failure trying to perform zone
			maintenance on, or sending notifies from,
			tentatively created zones whose views were
			never fully configured and lacked an address
			database and request manager.

 398.	[bug]		"dig" sometimes caught an assertion failure when
			using TSIG, depending on the key length.

 397.	[func]		Added utility functions dns_view_gettsig() and
			dns_view_getpeertsig().

 396.	[doc]		There is now a man page for "nsupdate"
			in doc/man/bin/nsupdate.8.

 395.	[bug]		nslookup printed incorrect RR type mnemonics
			for RRs of type >= 21 [RT #237].

 394.	[bug]		Current name was not propagated via $INCLUDE.

 393.	[func]		Initial answer while loading (awl) support.
			Entry points: dns_master_loadfileinc(),
			dns_master_loadstreaminc(), dns_master_loadbufferinc().
			Note: calls to dns_master_load*inc() should be rate
			be rate limited so as to not use up all file
			descriptors.

 392.	[func]		Add ISC_R_FAMILYNOSUPPORT.  Returned when OS does
			not support the given address family requested.

 391.	[clarity]	ISC_R_FAMILY -> ISC_R_FAMILYMISMATCH.

 390.	[func]		The function dns_zone_setdbtype() now takes
			an argc/argv style vector of words and sets
			both the zone database type and its arguments,
			making the functions dns_zone_adddbarg()
			and dns_zone_cleardbargs() unnecessary.

 389.	[bug]		Attempting to send a request over IPv6 using
			dns_request_create() on a system without IPv6
			support caused an assertion failure [RT #235].

 388.	[func]		dig and host can now do reverse ipv6 lookups.

 387.	[func]		Add dns_byaddr_createptrname(), which converts
			an address into the name used by a PTR query.

 386.	[bug]		Missing strdup() of ACL name caused random
			ACL matching failures [RT #228].

 385.	[cleanup]	Removed functions dns_zone_equal(), dns_zone_print(),
			and dns_zt_print().

 384.	[bug]		nsupdate was incorrectly limiting TTLs to 65535 instead
			of 2147483647.

 383.	[func]		When writing a master file, print the SOA and NS
			records (and their SIGs) before other records.

 382.	[bug]		named -u failed on many Linux systems where the
			libc provided kernel headers do not match
			the current kernel.

 381.	[bug]		Check for IPV6_RECVPKTINFO and use it instead of
			IPV6_PKTINFO if found. [RT #229]

 380.	[bug]		nsupdate didn't work with IPv6.

 379.	[func]		New library function isc_sockaddr_anyofpf().

 378.	[func]		named and lwresd will log the command line arguments
			they were started with in the "starting ..." message.

 377.	[bug]		When additional data lookups were refused due to
			"allow-query", the databases were still being
			attached causing reference leaks.

 376.	[bug]		The server should always use good entropy when
			performing cryptographic functions needing entropy.

 375.	[bug]		Per-zone "allow-query" did not properly override the
			view/global one for CNAME targets and additional
			data [RT #220].

 374.	[bug]		SOA in authoritative negative responses had wrong TTL.

 373.	[func]		nslookup is now installed by "make install".

 372.	[bug]		Deal with Microsoft DNS servers appending two bytes of
			garbage to zone transfer requests.

 371.	[bug]		At high debug levels, doing an outgoing zone transfer
			of a very large RRset could cause an assertion failure
			during logging.

 370.	[bug]		The error messages for roll-forward failures were
			overly terse.

 369.	[func]		Support new named.conf options, view and zone
			statements:

				max-retry-time, min-retry-time,
				max-refresh-time, min-refresh-time.

 368.	[func]		Restructure the internal ".bind" view so that more
			zones can be added to it.

 367.	[bug]		Allow proper selection of server on nslookup command
			line.

 366.	[func]		Allow use of '-' batch file in dig for stdin.

 365.	[bug]		nsupdate -k leaked memory.

 364.	[func]		Added additional-from-{cache,auth}

 363.	[placeholder]

 362.	[bug]		rndc no longer aborts if the configuration file is
			missing an options statement. [RT #209]

 361.	[func]		When the RBT find or chain functions set the name and
			origin for a node that stores the root label
			the name is now set to an empty name, instead of ".",
			to simplify later use of the name and origin by
			dns_name_concatenate(), dns_name_totext() or
			dns_name_format().

 360.	[func]		dns_name_totext() and dns_name_format() now allow
			an empty name to be passed, which is formatted as "@".

 359.	[bug]		dnssec-signzone occasionally signed glue records.

 358.	[cleanup]	Rename the intermediate files used by the dnssec
			programs.

 357.	[bug]		The zone file parser crashed if the argument
			to $INCLUDE was a quoted string.

 356.	[cleanup]	isc_task_send no longer requires event->sender to
			be non-null.

 355.	[func]		Added isc_dir_createunique(), similar to mkdtemp().

 354.	[doc]		Man pages for the dnssec tools are now included in
			the distribution, in doc/man/dnssec.

 353.	[bug]		double increment in lwres/gethost.c:copytobuf().
			[RT# 187]

 352.	[bug]		Race condition in dns_client_t startup could cause
			an assertion failure.

 351.	[bug]		Constructing a response with rcode SERVFAIL to a TSIG
			signed query could crash the server.

 350.	[bug]		Also-notify lists specified in the global options
			block were not correctly reference counted, causing
			a memory leak.

 349.	[bug]		Processing a query with the CD bit set now works
			as expected.

 348.	[func]		New boolean named.conf options 'additional-from-auth'
			and 'additional-from-cache' now supported in view and
			global options statement.

 347.	[bug]		Don't crash if an argument is left off options in dig.

 346.	[placeholder]

 345.	[bug]		Large-scale changes/cleanups to dig:
			* Significantly improve structure handling
			* Don't pre-load entire batch files
			* Add name/rr counting/limiting
			* Fix SIGINT handling
			* Shorten timeouts to match v8's behavior

 344.	[bug]		When shutting down, lwresd sometimes tried
			to shut down its client tasks twice,
			triggering an assertion.

 343.	[bug]		Although zone maintenance SOA queries and
			notify requests were signed with TSIG keys
			when configured for the server in case,
			the TSIG was not verified on the response.

 342.	[bug]		The wrong name was being passed to
			dns_name_dup() when generating a TSIG
			key using TKEY.

 341.	[func]		Support 'key' clause in named.conf zone masters
			statement to allow authentication via TSIG keys:

				masters {
					10.0.0.1 port 5353 key "foo";
					10.0.0.2 ;
				};

 340.	[bug]		The top-level COPYRIGHT file was missing from
			the distribution.

 339.	[bug]		DNSSEC validation of the response to an ANY
			query at a name with a CNAME RR in a secure
			zone triggered an assertion failure.

 338.	[bug]		lwresd logged to syslog as named, not lwresd.

 337.	[bug]		"dig" did not recognize "nsap-ptr" as an RR type
			on the command line.

 336.	[bug]		"dig -f" used 64 k of memory for each line in
			the file.  It now uses much less, though still
			proportionally to the file size.

 335.	[bug]		named would occasionally attempt recursion when
			it was disallowed or undesired.

 334.	[func]		Added hmac-md5 to libisc.

 333.	[bug]		The resolver incorrectly accepted referrals to
			domains that were not parents of the query name,
			causing assertion failures.

 332.	[func]		New function dns_name_reset().

 331.	[bug]		Only log "recursion denied" if RD is set. [RT #178]

 330.	[bug]		Many debugging messages were partially formatted
			even when debugging was turned off, causing a
			significant decrease in query performance.

 329.	[func]		omapi_auth_register() now takes a size_t argument for
			the length of a key's secret data.  Previously
			OMAPI only stored secrets up to the first NUL byte.

 328.	[func]		Added isc_base64_decodestring().

 327.	[bug]		rndc.conf parser wasn't correctly recognizing an IP
			address where a host specification was required.

 326.	[func]		'keys' in an 'inet' control statement is now
			required and must have at least one item in it.
			A "not supported" warning is now issued if a 'unix'
			control channel is defined.

 325.	[bug]		isc_lex_gettoken was processing octal strings when
			ISC_LEXOPT_CNUMBER was not set.

 324.	[func]		In the resolver, turn EDNS0 off if there is no
			response after a number of retransmissions.
			This is to allow queries some chance of succeeding
			even if all the authoritative servers of a zone
			silently discard EDNS0 requests instead of
			sending an error response like they ought to.

 323.	[bug]		dns_rbt_findname() did not ignore empty rbt nodes.
			Because of this, servers authoritative for a parent
			and grandchild zone but not authoritative for the
			intervening child zone did not correctly issue
			referrals to the servers of the child zone.

 322.	[bug]		Queries for KEY RRs are now sent to the parent
			server before the authoritative one, making
			DNSSEC insecurity proofs work in many cases
			where they previously didn't.

 321.	[bug]		When synthesizing a CNAME RR for a DNAME
			response, query_addcname() failed to initialize
			the type and class of the CNAME dns_rdata_t,
			causing random failures.

 320.	[func]		Multiple rndc changes: parses an rndc.conf file,
			uses authentication to talk to named, command
			line syntax changed.  This will all be described
			in the ARM.

 319.	[func]		The named.conf "controls" statement is now used
			to configure the OMAPI command channel.

 318.	[func]		dns_c_ndcctx_destroy() could never return anything
			except ISC_R_SUCCESS; made it have void return instead.

 317.	[func]		Use callbacks from libomapi to determine if a
			new connection is valid, and if a key requested
			to be used with that connection is valid.

 316.	[bug]		Generate a warning if we detect an unexpected <eof>
			but treat as <eol><eof>.

 315.	[bug]		Handle non-empty blanks lines. [RT #163]

 314.	[func]		The named.conf controls statement can now have
			more than one key specified for the inet clause.

 313.	[bug]		When parsing resolv.conf, don't terminate on an
			error.  Instead, parse as much as possible, but
			still return an error if one was found.

 312.	[bug]		Increase the number of allowed elements in the
			resolv.conf search path from 6 to 8.  If there
			are more than this, ignore the remainder rather
			than returning a failure in lwres_conf_parse.

 311.	[bug]		lwres_conf_parse failed when the first line of
			resolv.conf was empty or a comment.

 310.	[func]		Changes to named.conf "controls" statement (inet
			subtype only)

			  - support "keys" clause

				controls {
				   inet * port 1024
					allow { any; } keys { "foo"; }
				}

			  - allow "port xxx" to be left out of statement,
			    in which case it defaults to omapi's default port
			    of 953.

 309.	[bug]		When sending a referral, the server did not look
			for name server addresses as glue in the zone
			holding the NS RRset in the case where this zone
			was not the same as the one where it looked for
			name server addresses as authoritative data.

 308.	[bug]		Treat a SOA record not at top of zone as an error
			when loading a zone. [RT #154]

 307.	[bug]		When canceling a query, the resolver didn't check for
			isc_socket_sendto() calls that did not yet have their
			completion events posted, so it could (rarely) end up
			destroying the query context and then want to use
			it again when the send event posted, triggering an
			assertion as it tried to cancel an already-canceled
			query.  [RT #77]

 306.	[bug]		Reading HMAC-MD5 private key files didn't work.

 305.	[bug]		When reloading the server with a config file
			containing a syntax error, it could catch an
			assertion failure trying to perform zone
			maintenance on tentatively created zones whose
			views were never fully configured and lacked
			an address database.

 304.	[bug]		If more than LWRES_CONFMAXNAMESERVERS servers
			are listed in resolv.conf, silently ignore them
			instead of returning failure.

 303.	[bug]		Add additional sanity checks to differentiate a AXFR
			response vs a IXFR response. [RT #157]

 302.	[bug]		In dig, host, and nslookup, MXNAME should be large
			enough to hold any legal domain name in presentation
			format + terminating NULL.

 301.	[bug]		Uninitialized pointer in host:printmessage(). [RT #159]

 300.	[bug]		Using both <isc/net.h> and <lwres/net.h> didn't work
			on platforms lacking IPv6 because each included their
			own ipv6 header file for the missing definitions.  Now
			each library's ipv6.h defines the wrapper symbol of
			the other (ISC_IPV6_H and LWRES_IPV6_H).

 299.	[cleanup]	Get the user and group information before changing the
			root directory, so the administrator does not need to
			keep a copy of the user and group databases in the
			chroot'ed environment.  Suggested by Hakan Olsson.

 298.	[bug]		A mutex deadlock occurred during shutdown of the
			interface manager under certain conditions.
			Digital Unix systems were the most affected.

 297.	[bug]		Specifying a key name that wasn't fully qualified
			in certain parts of the config file could cause
			an assertion failure.

 296.	[bug]		"make install" from a separate build directory
			failed unless configure had been run in the source
			directory, too.

 295.	[bug]		When invoked with type==CNAME and a message
			not constructed by dns_message_parse(),
			dns_message_findname() failed to find anything
			due to checking for attribute bits that are set
			only in dns_message_parse().  This caused an
			infinite loop when constructing the response to
			an ANY query at a CNAME in a secure zone.

 294.	[bug]		If we run out of space in while processing glue
			when reading a master file and commit "current name"
			reverts to "name_current" instead of staying as
			"name_glue".

 293.	[port]		Add support for FreeBSD 4.0 system tests.

 292.	[bug]		Due to problems with the way some operating systems
			handle simultaneous listening on IPv4 and IPv6
			addresses, the server no longer listens on IPv6
			addresses by default.  To revert to the previous
			behavior, specify "listen-on-v6 { any; };" in
			the config file.

 291.	[func]		Caching servers no longer send outgoing queries
			over TCP just because the incoming recursive query
			was a TCP one.

 290.	[cleanup]	+twiddle option to dig (for testing only) removed.

 289.	[cleanup]	dig is now installed in $bindir instead of $sbindir.
			host is now installed in $bindir.  (Be sure to remove
			any $sbindir/dig from a previous release.)

 288.	[func]		rndc is now installed by "make install" into $sbindir.

 287.	[bug]		rndc now works again as "rndc 127.1 reload" (for
			only that task).  Parsing its configuration file and
			using digital signatures for authentication has been
			disabled until named supports the "controls" statement,
			post-9.0.0.

 286.	[bug]		On Solaris 2, when named inherited a signal state
			where SIGHUP had the SIG_IGN action, SIGHUP would
			be ignored rather than causing the server to reload
			its configuration.

 285.	[bug]		A change made to the dst API for beta4 inadvertently
			broke OMAPI's creation of a dst key from an incoming
			message, causing an assertion to be triggered.  Fixed.

 284.	[func]		The DNSSEC key generation and signing tools now
			generate randomness from keyboard input on systems
			that lack /dev/random.

 283.	[cleanup]	The 'lwresd' program is now a link to 'named'.

 282.	[bug]		The lexer now returns ISC_R_RANGE if parsed integer is
			too big for an unsigned long.

 281.	[bug]		Fixed list of recognized config file category names.

 280.	[func]		Add isc-config.sh, which can be used to more
			easily build applications that link with
			our libraries.

 279.	[bug]		Private omapi function symbols shared between
			two or more files in libomapi.a were not namespace
			protected using the ISC convention of starting with
			the library name and two underscores ("omapi__"...)

 278.	[bug]		bin/named/logconf.c:category_fromconf() didn't take
			note of when isc_log_categorybyname() wasn't able
			to find the category name and would then apply the
			channel list of the unknown category to all categories.

 277.	[bug]		isc_log_categorybyname() and isc_log_modulebyname()
			would fail to find the first member of any category
			or module array apart from the internal defaults.
			Thus, for example, the "notify" category was improperly
			configured by named.

 276.	[bug]		dig now supports maximum sized TCP messages.

 275.	[bug]		The definition of lwres_gai_strerror() was missing
			the lwres_ prefix.

 274.	[bug]		TSIG AXFR verify failed when talking to a BIND 8
			server.

 273.	[func]		The default for the 'transfer-format' option is
			now 'many-answers'.  This will break zone transfers
			to BIND 4.9.5 and older unless there is an explicit
			'one-answer' configuration.

 272.	[bug]		The sending of large TCP responses was canceled
			in mid-transmission due to a race condition
			caused by the failure to set the client object's
			"newstate" variable correctly when transitioning
			to the "working" state.

 271.	[func]		Attempt to probe the number of cpus in named
			if unspecified rather than defaulting to 1.

 270.	[func]		Allow maximum sized TCP answers.

 269.	[bug]		Failed DNSSEC validations could cause an assertion
			failure by causing clone_results() to be called with
			with hevent->node == NULL.

 268.	[doc]		A plain text version of the Administrator
			Reference Manual is now included in the distribution,
			as doc/arm/Bv9ARM.txt.

 267.	[func]		Nsupdate is now provided in the distribution.

 266.	[bug]		zone.c:save_nsrrset() node was not initialized.

 265.	[bug]		dns_request_create() now works for TCP.

 264.	[func]		Dispatch can not take TCP sockets in connecting
			state.  Set DNS_DISPATCHATTR_CONNECTED when calling
			dns_dispatch_createtcp() for connected TCP sockets
			or call dns_dispatch_starttcp() when the socket is
			connected.

 263.	[func]		New logging channel type 'stderr'

				channel some-name {
					stderr;
					severity error;
				}

 262.	[bug]		'master' was not initialized in zone.c:stub_callback().

 261.	[func]		Add dns_zone_markdirty().

 260.	[bug]		Running named as a non-root user failed on Linux
			kernels new enough to support retaining capabilities
			after setuid().

 259.	[func]		New random-device and random-seed-file statements
			for global options block of named.conf. Both accept
			a single string argument.

 258.	[bug]		Fixed printing of lwres_addr_t.address field.

 257.	[bug]		The server detached the last zone manager reference
			too early, while it could still be in use by queries.
			This manifested itself as assertion failures during the
			shutdown process for busy name servers. [RT #133]

 256.	[func]		isc_ratelimiter_t now has attach/detach semantics, and
			isc_ratelimiter_shutdown guarantees that the rate
			limiter is detached from its task.

 255.	[func]		New function dns_zonemgr_attach().

 254.	[bug]		Suppress "query denied" messages on additional data
			lookups.

	--- 9.0.0b4 released ---

 253.	[func]		resolv.conf parser now recognizes ';' and '#' as
			comments (anywhere in line, not just as the beginning).

 252.	[bug]		resolv.conf parser mishandled masks on sortlists.
			It also aborted when an unrecognized keyword was seen,
			now it silently ignores the entire line.

 251.	[bug]		lwresd caught an assertion failure on startup.

 250.	[bug]		fixed handling of size+unit when value would be too
			large for internal representation.

 249.	[cleanup]	max-cache-size config option now takes a size-spec
			like 'datasize', except 'default' is not allowed.

 248.	[bug]		global lame-ttl option was not being printed when
			config structures were written out.

 247.	[cleanup]	Rename cache-size config option to max-cache-size.

 246.	[func]		Rename global option cachesize to cache-size and
			add corresponding option to view statement.

 245.	[bug]		If an uncompressed name will take more than 255
			bytes and the buffer is sufficiently long,
			dns_name_fromwire should return DNS_R_FORMERR,
			not ISC_R_NOSPACE.  This bug caused cause the
			server to catch an assertion failure when it
			received a query for a name longer than 255
			bytes.

 244.	[bug]		empty named.conf file and empty options statement are
			now parsed properly.

 243.	[func]		new cachesize option for named.conf

 242.	[cleanup]	fixed incorrect warning about auth-nxdomain usage.

 241.	[cleanup]	nscount and soacount have been removed from the
			dns_master_*() argument lists.

 240.	[func]		databases now come in three flavours: zone, cache
			and stub.

 239.	[func]		If ISC_MEM_DEBUG is enabled, the variable
			isc_mem_debugging controls whether messages
			are printed or not.

 238.	[cleanup]	A few more compilation warnings have been quieted:
			+ missing sigwait prototype on BSD/OS 4.0/4.0.1.
			+ PTHREAD_ONCE_INIT unbraced initializer warnings on
				Solaris 2.8.
			+ IN6ADDR_ANY_INIT unbraced initializer warnings on
				BSD/OS 4.*, Linux and Solaris 2.8.

 237.	[bug]		If connect() returned ENOBUFS when the resolver was
			initiating a TCP query, the socket didn't get
			destroyed, and the server did not shut down cleanly.

 236.	[func]		Added new listen-on-v6 config file statement.

 235.	[func]		Consider it a config file error if a listen-on
			statement has an IPv6 address in it, or a
			listen-on-v6 statement has an IPv4 address in it.

 234.	[bug]		Allow a trusted-key's first field (domain-name) be
			either a quoted or an unquoted string, instead of
			requiring a quoted string.

 233.	[cleanup]	Convert all config structure integer values to unsigned
			integer (isc_uint32_t) to match grammar.

 232.	[bug]		Allow slave zones to not have a file.

 231.	[func]		Support new 'port' clause in config file options
			section. Causes 'listen-on', 'masters' and
			'also-notify' statements to use its value instead of
			default (53).

 230.	[func]		Replace the dst sign/verify API with a cleaner one.

 229.	[func]		Support config file sig-validity-interval statement
			in options, views and zone statements (master
			zones only).

 228.	[cleanup]	Logging messages in config module stripped of
			trailing period.

 227.	[cleanup]	The enumerated identifiers dns_rdataclass_*,
			dns_rcode_*, dns_opcode_*, and dns_trust_* are
			also now cast to their appropriate types, as with
			dns_rdatatype_* in item number 225 below.

 226.	[func]		dns_name_totext() now always prints the root name as
			'.', even when omit_final_dot is true.

 225.	[cleanup]	The enumerated dns_rdatatype_* identifiers are now
			cast to dns_rdatatype_t via macros of their same name
			so that they are of the proper integral type wherever
			a dns_rdatatype_t is needed.

 224.	[cleanup]	The entire project builds cleanly with gcc's
			-Wcast-qual and -Wwrite-strings warnings enabled,
			which is now the default when using gcc.  (Warnings
			from confparser.c, because of yacc's code, are
			unfortunately to be expected.)

 223.	[func]		Several functions were re-prototyped to qualify one
			or more of their arguments with "const".  Similarly,
			several functions that return pointers now have
			those pointers qualified with const.

 222.	[bug]		The global 'also-notify' option was ignored.

 221.	[bug]		An uninitialized variable was sometimes passed to
			dns_rdata_freestruct() when loading a zone, causing
			an assertion failure.

 220.	[cleanup]	Set the default outgoing port in the view, and
			set it in sockaddrs returned from the ADB.
			[31-May-2000 explorer]

 219.	[bug]		Signed truncated messages more correctly follow
			the respective specs.

 218.	[func]		When an rdataset is signed, its ttl is normalized
			based on the signature validity period.

 217.	[func]		Also-notify and trusted-keys can now be used in
			the 'view' statement.

 216.	[func]		The 'max-cache-ttl' and 'max-ncache-ttl' options
			now work.

 215.	[bug]		Failures at certain points in request processing
			could cause the assertion INSIST(client->lockview
			== NULL) to be triggered.

 214.	[func]		New public function isc_netaddr_format(), for
			formatting network addresses in log messages.

 213.	[bug]		Don't leak memory when reloading the zone if
			an update-policy clause was present in the old zone.

 212.	[func]		Added dns_message_get/settsigkey, to make TSIG
			key management reasonable.

 211.	[func]		The 'key' and 'server' statements can now occur
			inside 'view' statements.

 210.	[bug]		The 'allow-transfer' option was ignored for slave
			zones, and the 'transfers-per-ns' option was
			was ignored for all zones.

 209.	[cleanup]	Upgraded openssl files to new version 0.9.5a

 208.	[func]		Added ISC_OFFSET_MAXIMUM for the maximum value
			of an isc_offset_t.

 207.	[func]		The dnssec tools properly use the logging subsystem.

 206.	[cleanup]	dst now stores the key name as a dns_name_t, not
			a char *.

 205.	[cleanup]	On IRIX, turn off the mostly harmless warnings 1692
			("prototyped function redeclared without prototype")
			and 1552 ("variable ... set but not used") when
			compiling in the lib/dns/sec/{dnssafe,openssl}
			directories, which contain code imported from outside
			sources.

 204.	[cleanup]	On HP/UX, pass +vnocompatwarnings to the linker
			to quiet the warnings that "The linked output may not
			run on a PA 1.x system."

 203.	[func]		notify and zone soa queries are now tsig signed when
			appropriate.

 202.	[func]		isc_lex_getsourceline() changed from returning int
			to returning unsigned long, the type of its underlying
			counter.

 201.	[cleanup]	Removed the test/sdig program, it has been
			replaced by bin/dig/dig.

	--- 9.0.0b3 released ---

 200.	[bug]		Failures in sending query responses to clients
			(e.g., running out of network buffers) were
			not logged.

 199.	[bug]		isc_heap_delete() sometimes violated the heap
			invariant, causing timer events not to be posted
			when due.

 198.	[func]		Dispatch managers hold memory pools which
			any managed dispatcher may use.  This allows
			us to avoid dipping into the memory context for
			most allocations. [19-May-2000 explorer]

 197.	[bug]		When an incoming AXFR or IXFR completes, the
			zone's internal state is refreshed from the
			SOA data. [19-May-2000 explorer]

 196.	[func]		Dispatchers can be shared easily between views
			and/or interfaces. [19-May-2000 explorer]

 195.	[bug]		Including the NXT record of the root domain
			in a negative response caused an assertion
			failure.

 194.	[doc]		The PDF version of the Administrator's Reference
			Manual is no longer included in the ISC BIND9
			distribution.

 193.	[func]		changed dst_key_free() prototype.

 192.	[bug]		Zone configuration validation is now done at end
			of config file parsing, and before loading
			callbacks.

 191.	[func]		Patched to compile on UnixWare 7.x.  This platform
			is not directly supported by the ISC.

 190.	[cleanup]	The DNSSEC tools have been moved to a separate
			directory dnssec/ and given the following new,
			more descriptive names:

			      dnssec-keygen
			      dnssec-signzone
			      dnssec-signkey
			      dnssec-makekeyset

			Their command line arguments have also been changed to
			be more consistent.  dnssec-keygen now prints the
			name of the generated key files (sans extension)
			on standard output to simplify its use in automated
			scripts.

 189.	[func]		isc_time_secondsastimet(), a new function, will ensure
			that the number of seconds in an isc_time_t does not
			exceed the range of a time_t, or return ISC_R_RANGE.
			Similarly, isc_time_now(), isc_time_nowplusinterval(),
			isc_time_add() and isc_time_subtract() now check the
			range for overflow/underflow.  In the case of
			isc_time_subtract, this changed a calling requirement
			(ie, something that could generate an assertion)
			into merely a condition that returns an error result.
			isc_time_add() and isc_time_subtract() were void-
			valued before but now return isc_result_t.

 188.	[func]		Log a warning message when an incoming zone transfer
			contains out-of-zone data.

 187.	[func]		isc_ratelimiter_enqueue() has an additional argument
			'task'.

 186.	[func]		dns_request_getresponse() has an additional argument
			'preserve_order'.

 185.	[bug]		Fixed up handling of ISC_MEMCLUSTER_LEGACY.  Several
			public functions did not have an isc__ prefix, and
			referred to functions that had previously been
			renamed.

 184.	[cleanup]	Variables/functions which began with two leading
			underscores were made to conform to the ANSI/ISO
			standard, which says that such names are reserved.

 183.	[func]		ISC_LOG_PRINTTAG option for log channels.  Useful
			for logging the program name or other identifier.

 182.	[cleanup]	New command-line parameters for dnssec tools

 181.	[func]		Added dst_key_buildfilename and dst_key_parsefilename

 180.	[func]		New isc_result_t ISC_R_RANGE.  Supersedes DNS_R_RANGE.

 179.	[func]		options named.conf statement *must* now come
			before any zone or view statements.

 178.	[func]		Post-load of named.conf check verifies a slave zone
			has non-empty list of masters defined.

 177.	[func]		New per-zone boolean:

				enable-zone yes | no ;

			intended to let a zone be disabled without having
			to comment out the entire zone statement.

 176.	[func]		New global and per-view option:

				max-cache-ttl number

 175.	[func]		New global and per-view option:

				additional-data internal | minimal | maximal;

 174.	[func]		New public function isc_sockaddr_format(), for
			formatting socket addresses in log messages.

 173.	[func]		Keep a queue of zones waiting for zone transfer
			quota so that a new transfer can be dispatched
			immediately whenever quota becomes available.

 172.	[bug]		$TTL directive was sometimes missing from dumped
			master files because totext_ctx_init() failed to
			initialize ctx->current_ttl_valid.

 171.	[cleanup]	On NetBSD systems, the mit-pthreads or
			unproven-pthreads library is now always used
			unless --with-ptl2 is explicitly specified on
			the configure command line.  The
			--with-mit-pthreads option is no longer needed
			and has been removed.

 170.	[cleanup]	Remove inter server consistency checks from zone,
			these should return as a separate module in 9.1.
			dns_zone_checkservers(), dns_zone_checkparents(),
			dns_zone_checkchildren(), dns_zone_checkglue().

			Remove dns_zone_setadb(), dns_zone_setresolver(),
			dns_zone_setrequestmgr() these should now be found
			via the view.

 169.	[func]		ratelimiter can now process N events per interval.

 168.	[bug]		include statements in named.conf caused syntax errors
			due to not consuming the semicolon ending the include
			statement before switching input streams.

 167.	[bug]		Make lack of masters for a slave zone a soft error.

 166.	[bug]		Keygen was overwriting existing keys if key_id
			conflicted, now it will retry, and non-null keys
			with key_id == 0 are not generated anymore.  Key
			was not able to generate NOAUTHCONF DSA key,
			increased RSA key size to 2048 bits.

 165.	[cleanup]	Silence "end-of-loop condition not reached" warnings
			from Solaris compiler.

 164.	[func]		Added functions isc_stdio_open(), isc_stdio_close(),
			isc_stdio_seek(), isc_stdio_read(), isc_stdio_write(),
			isc_stdio_flush(), isc_stdio_sync(), isc_file_remove()
			to encapsulate nonportable usage of errno and sync.

 163.	[func]		Added result codes ISC_R_FILENOTFOUND and
			ISC_R_FILEEXISTS.

 162.	[bug]		Ensure proper range for arguments to ctype.h functions.

 161.	[cleanup]	error in yyparse prototype that only HPUX caught.

 160.	[cleanup]	getnet*() are not going to be implemented at this
			stage.

 159.	[func]		Redefinition of config file elements is now an
			error (instead of a warning).

 158.	[bug]		Log channel and category list copy routines
			weren't assigning properly to output parameter.

 157.	[port]		Fix missing prototype for getopt().

 156.	[func]		Support new 'database' statement in zone.

				database "quoted-string";

 155.	[bug]		ns_notify_start() was not detaching the found zone.

 154.	[func]		The signer now logs libdns warnings to stderr even when
			not verbose, and in a nicer format.

 153.	[func]		dns_rdata_tostruct() 'mctx' is now optional.  If 'mctx'
			is NULL then you need to preserve the 'rdata' until
			you have finished using the structure as there may be
			references to the associated memory.  If 'mctx' is
			non-NULL it is guaranteed that there are no references
			to memory associated with 'rdata'.

			dns_rdata_freestruct() must be called if 'mctx' was
			non-NULL and may safely be called if 'mctx' was NULL.

 152.	[bug]		keygen dumped core if domain name argument was omitted
			from command line.

 151.	[func]		Support 'disabled' statement in zone config (causes
			zone to be parsed and then ignored). Currently must
			come after the 'type' clause.

 150.	[func]		Support optional ports in masters and also-notify
			statements:

				masters [ port xxx ] { y.y.y.y [ port zzz ] ; }

 149.	[cleanup]	Removed unused argument 'olist' from
			dns_c_view_unsetordering().

 148.	[cleanup]	Stop issuing some warnings about some configuration
			file statements that were not implemented, but now are.

 147.	[bug]		Changed yacc union size to be smaller for yaccs that
			put yacc-stack on the real stack.

 146.	[cleanup]	More general redundant header file cleanup.  Rather
			than continuing to itemize every header which changed,
			this changelog entry just notes that if a header file
			did not need another header file that it was including
			in order to provide its advertised functionality, the
			inclusion of the other header file was removed.  See
			util/check-includes for how this was tested.

 145.	[cleanup]	Added <isc/lang.h> and ISC_LANG_BEGINDECLS/
			ISC_LANG_ENDDECLS to header files that had function
			prototypes, and removed it from those that did not.

 144.	[cleanup]	libdns header files too numerous to name were made
			to conform to the same style for multiple inclusion
			protection.

 143.	[func]		Added function dns_rdatatype_isknown().

 142.	[cleanup]	<isc/stdtime.h> does not need <time.h> or
			<isc/result.h>.

 141.	[bug]		Corrupt requests with multiple questions could
			cause an assertion failure.

 140.	[cleanup]	<isc/time.h> does not need <time.h> or <isc/result.h>.

 139.	[cleanup]	<isc/net.h> now includes <isc/types.h> instead of
			<isc/int.h> and <isc/result.h>.

 138.	[cleanup]	isc_strtouq moved from str.[ch] to string.[ch] and
			renamed isc_string_touint64.  isc_strsep moved from
			strsep.c to string.c and renamed isc_string_separate.

 137.	[cleanup]	<isc/commandline.h>, <isc/mem.h>, <isc/print.h>
			<isc/serial.h>, <isc/string.h> and <isc/offset.h>
			made to conform to the same style for multiple
			inclusion protection.

 136.	[cleanup]	<isc/commandline.h>, <isc/interfaceiter.h>,
			<isc/net.h> and Win32's <isc/thread.h> needed
			ISC_LANG_BEGINDECLS/ISC_LANG_ENDDECLS.

 135.	[cleanup]	Win32's <isc/condition.h> did not need <isc/result.h>
			or <isc/boolean.h>, now uses <isc/types.h> in place
			of <isc/time.h>, and needed ISC_LANG_BEGINDECLS
			and ISC_LANG_ENDDECLS.

 134.	[cleanup]	<isc/dir.h> does not need <limits.h>.

 133.	[cleanup]	<isc/ipv6.h> needs <isc/platform.h>.

 132.	[cleanup]	<isc/app.h> does not need <isc/task.h>, but does
			need <isc/eventclass.h>.

 131.	[cleanup]	<isc/mutex.h> and <isc/util.h> need <isc/result.h>
			for ISC_R_* codes used in macros.

 130.	[cleanup]	<isc/condition.h> does not need <pthread.h> or
			<isc/boolean.h>, and now includes <isc/types.h>
			instead of <isc/time.h>.

 129.	[bug]		The 'default_debug' log channel was not set up when
			'category default' was present in the config file

 128.	[cleanup]	<isc/dir.h> had ISC_LANG_BEGINDECLS instead of
			ISC_LANG_ENDDECLS at end of header.

 127.	[cleanup]	The contracts for the comparison routines
			dns_name_fullcompare(), dns_name_compare(),
			dns_name_rdatacompare(), and dns_rdata_compare() now
			specify that the order value returned is < 0, 0, or > 0
			instead of -1, 0, or 1.

 126.	[cleanup]	<isc/quota.h> and <isc/taskpool.h> need <isc/lang.h>.

 125.	[cleanup]	<isc/eventclass.h>, <isc/ipv6.h>, <isc/magic.h>,
			<isc/mutex.h>, <isc/once.h>, <isc/region.h>, and
			<isc/resultclass.h> do not need <isc/lang.h>.

 124.	[func]		signer now imports parent's zone key signature
			and creates null keys/sets zone status bit for
			children when necessary

 123.	[cleanup]	<isc/event.h> does not need <stddef.h>.

 122.	[cleanup]	<isc/task.h> does not need <isc/mem.h> or
			<isc/result.h>.

 121.	[cleanup]	<isc/symtab.h> does not need <isc/mem.h> or
			<isc/result.h>.  Multiple inclusion protection
			symbol fixed from ISC_SYMBOL_H to ISC_SYMTAB_H.
			isc_symtab_t moved to <isc/types.h>.

 120.	[cleanup]	<isc/socket.h> does not need <isc/boolean.h>,
			<isc/bufferlist.h>, <isc/task.h>, <isc/mem.h> or
			<isc/net.h>.

 119.	[cleanup]	structure definitions for generic rdata structures do
			not have _generic_ in their names.

 118.	[cleanup]	libdns.a is now namespace-clean, on NetBSD, excepting
			YACC crust (yyparse, etc) [2000-apr-27 explorer]

 117.	[cleanup]	libdns.a changes:
			dns_zone_clearnotify() and dns_zone_addnotify()
			are replaced by dns_zone_setnotifyalso().
			dns_zone_clearmasters() and dns_zone_addmaster()
			are replaced by dns_zone_setmasters().

 116.	[func]		Added <isc/offset.h> for isc_offset_t (aka off_t
			on Unix systems).

 115.	[port]		Shut up the -Wmissing-declarations warning about
			<stdio.h>'s __sputaux on BSD/OS pre-4.1.

 114.	[cleanup]	<isc/sockaddr.h> does not need <isc/buffer.h> or
			<isc/list.h>.

 113.	[func]		Utility programs dig and host added.

 112.	[cleanup]	<isc/serial.h> does not need <isc/boolean.h>.

 111.	[cleanup]	<isc/rwlock.h> does not need <isc/result.h> or
			<isc/mutex.h>.

 110.	[cleanup]	<isc/result.h> does not need <isc/boolean.h> or
			<isc/list.h>.

 109.	[bug]		"make depend" did nothing for
			bin/tests/{db,mem,sockaddr,tasks,timers}/.

 108.	[cleanup]	DNS_SETBIT/DNS_GETBIT/DNS_CLEARBIT moved from
			<dns/types.h> to <dns/bit.h> and renamed to
			DNS_BIT_SET/DNS_BIT_GET/DNS_BIT_CLEAR.

 107.	[func]		Add keysigner and keysettool.

 106.	[func]		Allow dnssec verifications to ignore the validity
			period.  Used by several of the dnssec tools.

 105.	[doc]		doc/dev/coding.html expanded with other
			implicit conventions the developers have used.

 104.	[bug]		Made compress_add and compress_find static to
			lib/dns/compress.c.

 103.	[func]		libisc buffer API changes for <isc/buffer.h>:
			Added:
				isc_buffer_base(b)          (pointer)
				isc_buffer_current(b)       (pointer)
				isc_buffer_active(b)        (pointer)
				isc_buffer_used(b)          (pointer)
				isc_buffer_length(b)            (int)
				isc_buffer_usedlength(b)        (int)
				isc_buffer_consumedlength(b)    (int)
				isc_buffer_remaininglength(b)   (int)
				isc_buffer_activelength(b)      (int)
				isc_buffer_availablelength(b)   (int)
			Removed:
				ISC_BUFFER_USEDCOUNT(b)
				ISC_BUFFER_AVAILABLECOUNT(b)
				isc_buffer_type(b)
			Changed names:
				isc_buffer_used(b, r) ->
					isc_buffer_usedregion(b, r)
				isc_buffer_available(b, r) ->
					isc_buffer_available_region(b, r)
				isc_buffer_consumed(b, r) ->
					isc_buffer_consumedregion(b, r)
				isc_buffer_active(b, r) ->
					isc_buffer_activeregion(b, r)
				isc_buffer_remaining(b, r) ->
					isc_buffer_remainingregion(b, r)

			Buffer types were removed, so the ISC_BUFFERTYPE_*
			macros are no more, and the type argument to
			isc_buffer_init and isc_buffer_allocate were removed.
			isc_buffer_putstr is now void (instead of isc_result_t)
			and requires that the caller ensure that there
			is enough available buffer space for the string.

 102.	[port]		Correctly detect inet_aton, inet_pton and inet_ptop
			on BSD/OS 4.1.

 101.	[cleanup]	Quieted EGCS warnings from lib/isc/print.c.

 100.	[cleanup]	<isc/random.h> does not need <isc/int.h> or
			<isc/mutex.h>.  isc_random_t moved to <isc/types.h>.

  99.	[cleanup]	Rate limiter now has separate shutdown() and
			destroy() functions, and it guarantees that all
			queued events are delivered even in the shutdown case.

  98.	[cleanup]	<isc/print.h> does not need <stdarg.h> or <stddef.h>
			unless ISC_PLATFORM_NEEDVSNPRINTF is defined.

  97.	[cleanup]	<isc/ondestroy.h> does not need <stddef.h> or
			<isc/event.h>.

  96.	[cleanup]	<isc/mutex.h> does not need <isc/result.h>.

  95.	[cleanup]	<isc/mutexblock.h> does not need <isc/result.h>.

  94.	[cleanup]	Some installed header files did not compile as C++.

  93.	[cleanup]	<isc/msgcat.h> does not need <isc/result.h>.

  92.	[cleanup]	<isc/mem.h> does not need <stddef.h>, <isc/boolean.h>,
			or <isc/result.h>.

  91.	[cleanup]	<isc/log.h> does not need <sys/types.h> or
			<isc/result.h>.

  90.	[cleanup]	Removed unneeded ISC_LANG_BEGINDECLS/ISC_LANG_ENDDECLS
			from <named/listenlist.h>.

  89.	[cleanup]	<isc/lex.h> does not need <stddef.h>.

  88.	[cleanup]	<isc/interfaceiter.h> does not need <isc/result.h> or
			<isc/mem.h>.  isc_interface_t and isc_interfaceiter_t
			moved to <isc/types.h>.

  87.	[cleanup]	<isc/heap.h> does not need <isc/boolean.h>,
			<isc/mem.h> or <isc/result.h>.

  86.	[cleanup]	isc_bufferlist_t moved from <isc/bufferlist.h> to
			<isc/types.h>.

  85.	[cleanup]	<isc/bufferlist.h> does not need <isc/buffer.h>,
			<isc/list.h>, <isc/mem.h>, <isc/region.h> or
			<isc/int.h>.

  84.	[func]		allow-query ACL checks now apply to all data
			added to a response.

  83.	[func]		If the server is authoritative for both a
			delegating zone and its (nonsecure) delegatee, and
			a query is made for a KEY RR at the top of the
			delegatee, then the server will look for a KEY
			in the delegator if it is not found in the delegatee.

  82.	[cleanup]	<isc/buffer.h> does not need <isc/list.h>.

  81.	[cleanup]	<isc/int.h> and <isc/boolean.h> do not need
			<isc/lang.h>.

  80.	[cleanup]	<isc/print.h> does not need <stdio.h> or <stdlib.h>.

  79.	[cleanup]	<dns/callbacks.h> does not need <stdio.h>.

  78.	[cleanup]	lwres_conftest renamed to lwresconf_test for
			consistency with other *_test programs.

  77.	[cleanup]	typedef of isc_time_t and isc_interval_t moved from
			<isc/time.h> to <isc/types.h>.

  76.	[cleanup]	Rewrote keygen.

  75.	[func]		Don't load a zone if its database file is older
			than the last time the zone was loaded.

  74.	[cleanup]	Removed mktemplate.o and ufile.o from libisc.a,
			subsumed by file.o.

  73.	[func]		New "file" API in libisc, including new function
			isc_file_getmodtime, isc_mktemplate renamed to
			isc_file_mktemplate and isc_ufile renamed to
			isc_file_openunique.  By no means an exhaustive API,
			it is just what's needed for now.

  72.	[func]		DNS_RBTFIND_NOPREDECESSOR and DNS_RBTFIND_NOOPTIONS
			added for dns_rbt_findnode, the former to disable the
			setting of the chain to the predecessor, and the
			latter to make clear when no options are set.

  71.	[cleanup]	Made explicit the implicit REQUIREs of
			isc_time_seconds, isc_time_nanoseconds, and
			isc_time_subtract.

  70.	[func]		isc_time_set() added.

  69.	[bug]		The zone object's master and also-notify lists grew
			longer with each server reload.

  68.	[func]		Partial support for SIG(0) on incoming messages.

  67.	[performance]	Allow use of alternate (compile-time supplied)
			OpenSSL libraries/headers.

  66.	[func]		Data in authoritative zones should have a trust level
			beyond secure.

  65.	[cleanup]	Removed obsolete typedef of dns_zone_callbackarg_t
			from <dns/types.h>.

  64.	[func]		The RBT, DB, and zone table APIs now allow the
			caller find the most-enclosing superdomain of
			a name.

  63.	[func]		Generate NOTIFY messages.

  62.	[func]		Add UDP refresh support.

  61.	[cleanup]	Use single quotes consistently in log messages.

  60.	[func]		Catch and disallow singleton types on message
			parse.

  59.	[bug]		Cause net/host unreachable to be a hard error
			when sending and receiving.

  58.	[bug]		bin/named/query.c could sometimes trigger the
			(client->query.attributes & NS_QUERYATTR_NAMEBUFUSED)
			== 0 assertion in query_newname().

  57.	[func]		Added dns_nxt_typepresent()

  56.	[bug]		SIG records were not properly returned in cached
			negative answers.

  55.	[bug]		Responses containing multiple names in the authority
			section were not negatively cached.

  54.	[bug]		If a fetch with sigrdataset==NULL joined one with
			sigrdataset!=NULL or vice versa, the resolver
			could catch an assertion or lose signature data,
			respectively.

  53.	[port]		freebsd 4.0: lib/isc/unix/socket.c requires
			<sys/param.h>.

  52.	[bug]		rndc: taskmgr and socketmgr were not initialized
			to NULL.

  51.	[cleanup]	dns/compress.h and dns/zt.h did not need to include
			dns/rbt.h; it was needed only by compress.c and zt.c.

  50.	[func]		RBT deletion no longer requires a valid chain to work,
			and dns_rbt_deletenode was added.

  49.	[func]		Each cache now has its own mctx.

  48.	[func]		isc_task_create() no longer takes an mctx.
			isc_task_mem() has been eliminated.

  47.	[func]		A number of modules now use memory context reference
			counting.

  46.	[func]		Memory contexts are now reference counted.
			Added isc_mem_inuse() and isc_mem_preallocate().
			Renamed isc_mem_destroy_check() to
			isc_mem_setdestroycheck().

  45.	[bug]		The trusted-key statement incorrectly loaded keys.

  44.	[bug]		Don't include authority data if it would force us
			to unset the AD bit in the message.

  43.	[bug]		DNSSEC verification of cached rdatasets was failing.

  42.	[cleanup]	Simplified logging of messages with embedded domain
			names by introducing a new convenience function
			dns_name_format().

  41.	[func]		Use PR_SET_KEEPCAPS on Linux 2.3.99-pre3 and later
			to allow 'named' to run as a non-root user while
			retaining the ability to bind() to privileged
			ports.

  40.	[func]		Introduced new logging category "dnssec" and
			logging module "dns/validator".

  39.	[cleanup]	Moved the typedefs for isc_region_t, isc_textregion_t,
			and isc_lex_t to <isc/types.h>.

  38.	[bug]		TSIG signed incoming zone transfers work now.

  37.	[bug]		If the first RR in an incoming zone transfer was
			not an SOA, the server died with an assertion failure
			instead of just reporting an error.

  36.	[cleanup]	Change DNS_R_SUCCESS (and others) to ISC_R_SUCCESS

  35.	[performance]	Log messages which are of a level too high to be
			logged by any channel in the logging configuration
			will not cause the log mutex to be locked.

  34.	[bug]		Recursion was allowed even with 'recursion no'.

  33.	[func]		The RBT now maintains a parent pointer at each node.

  32.	[cleanup]	bin/lwresd/client.c needs <string.h> for memset()
			prototype.

  31.	[bug]		Use ${LIBTOOL} to compile bin/named/main.@O@.

  30.	[func]		config file grammar change to support optional
			class type for a view.

  29.	[func]		support new config file view options:

				auth-nxdomain recursion query-source
				query-source-v6 transfer-source
				transfer-source-v6 max-transfer-time-out
				max-transfer-idle-out transfer-format
				request-ixfr provide-ixfr cleaning-interval
				fetch-glue notify rfc2308-type1 lame-ttl
				max-ncache-ttl min-roots

  28.	[func]		support lame-ttl, min-roots and serial-queries
			config global options.

  27.	[bug]		Only include <netinet6/in6.h> on BSD/OS 4.[01]*.
			Including it on other platforms (eg, NetBSD) can
			cause a forced #error from the C preprocessor.

  26.	[func]		new match-clients statement in config file view.

  25.	[bug]		make install failed to install <isc/log.h> and
			<isc/ondestroy.h>.

  24.	[cleanup]	Eliminate some unnecessary #includes of header
			files from header files.

  23.	[cleanup]	Provide more context in log messages about client
			requests, using a new function ns_client_log().

  22.	[bug]		SIGs weren't returned in the answer section when
			the query resulted in a fetch.

  21.	[port]		Look at STD_CINCLUDES after CINCLUDES during
			compilation, so additional system include directories
			can be searched but header files in the bind9 source
			tree with conflicting names take precedence.  This
			avoids issues with installed versions of dnssafe and
			openssl.

  20.	[func]		Configuration file post-load validation of zones
			failed if there were no zones.

  19.	[bug]		dns_zone_notifyreceive() failed to unlock the zone
			lock in certain error cases.

  18.	[bug]		Use AC_TRY_LINK rather than AC_TRY_COMPILE in
			configure.in to check for presence of in6addr_any.

  17.	[func]		Do configuration file post-load validation of zones.

  16.	[bug]		put quotes around key names on config file
			output to avoid possible keyword clashes.

  15.	[func]		Add dns_name_dupwithoffsets().  This function is
			improves comparison performance for duped names.

  14.	[bug]		free_rbtdb() could have 'put' unallocated memory in
			an unlikely error path.

  13.	[bug]		lib/dns/master.c and lib/dns/xfrin.c didn't ignore
			out-of-zone data.

  12.	[bug]		Fixed possible uninitialized variable error.

  11.	[bug]		axfr_rrstream_first() didn't check the result code of
			db_rr_iterator_first(), possibly causing an assertion
			to be triggered later.

  10.	[bug]		A bug in the code which makes EDNS0 OPT records in
			bin/named/client.c and lib/dns/resolver.c could
			trigger an assertion.

   9.	[cleanup]	replaced bit-setting code in confctx.c and replaced
			repeated code with macro calls.

   8.	[bug]		Shutdown of incoming zone transfer accessed
			freed memory.

   7.	[cleanup]	removed 'listen-on' from view statement.

   6.	[bug]		quote RR names when generating config file to
			prevent possible clash with config file keywords
			(such as 'key').

   5.	[func]		syntax change to named.conf file: new ssu grant/deny
			statements must now be enclosed by an 'update-policy'
			block.

   4.	[port]		bin/named/unix/os.c didn't compile on systems with
			linux 2.3 kernel includes due to conflicts between
			C library includes and the kernel includes.  We now
			get only what we need from <linux/capability.h>, and
			avoid pulling in other linux kernel .h files.

   3.	[bug]		TKEYs go in the answer section of responses, not
			the additional section.

   2.	[bug]		Generating cryptographic randomness failed on
			systems without /dev/random.

   1.	[bug]		The installdirs rule in
			lib/isc/unix/include/isc/Makefile.in had a typo which
			prevented the isc directory from being created if it
			didn't exist.

	--- 9.0.0b2 released ---

# This tells Emacs to use hard tabs in this file.
# Local Variables:
# indent-tabs-mode: t
# End:<|MERGE_RESOLUTION|>--- conflicted
+++ resolved
@@ -1,10 +1,8 @@
-<<<<<<< HEAD
-3443.	[bug]		The NOQNAME proof was not being returned from cached
+3444.	[bug]		The NOQNAME proof was not being returned from cached
 			insecure responses. [RT #21409]
-=======
+
 3443.	[bug]		ddns-confgen: Some TSIG algorithms were incorrectly
 			rejected when generating keys. [RT #31927]
->>>>>>> a5382c7a
 
 3442.	[port]		Net::DNS 0.69 introduced a non backwards compatible
 			change. [RT #32216]
